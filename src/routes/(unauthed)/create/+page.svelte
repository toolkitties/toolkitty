--- conflicted
+++ resolved
@@ -17,14 +17,7 @@
     const name = data.get("name") as string;
 
     try {
-<<<<<<< HEAD
-      const calendarId = await calendars.create({
-        name: "Kitty Fest, 2025",
-=======
-      await calendars.create({
-        name: name,
->>>>>>> 005dd5c1
-      });
+      const calendarId = await calendars.create({ name });
       await calendars.select(calendarId);
       await calendars.subscribe(calendarId);
     } catch (err) {
