<script lang="ts">
  import CustomCalendar from "../../../components/CustomCalendar.svelte";
  import Select from "../../../components/select.svelte";
<<<<<<< HEAD
  import { calendars } from "$lib/api";
=======
  import { createCalendar } from "$lib/api";
>>>>>>> c2226424
  import { goto } from "$app/navigation";

  let themes = [
    { value: "friendly", label: "Friendly (default)", default: true },
    { value: "dark", label: "Dark mode" },
    { value: "moody", label: "Moody" },
  ];

  async function handleSubmit(event: SubmitEvent) {
    event.preventDefault();

<<<<<<< HEAD
    calendars.add({
      id: "5a7bc8522433759260bdcb77648890b5da10297ed477776611c3c5f83342b025",
      name: "Kitty Fest 2025",
    });
=======
    // Payload for "calendar_created" event.
    const payload = {
      type: "calendar_created",
      data: { title: "Kitty Fest 2025" },
    };

    await createCalendar(payload);
>>>>>>> c2226424

    goto(`/app/events`);
  }
</script>

<h1>Welcome to ToolKitties! Start here to organise your own programme.</h1>

<form onsubmit={handleSubmit}>
  <label for="name">Programme name*</label>
  <input
    id="name"
    name="name"
    type="text"
    placeholder="Programme name"
    required
    class="mb-4"
  />

  <label for="username">Your name*</label>
  <input
    id="username"
    name="username"
    type="text"
    placeholder="Your name"
    required
    class="mb-4"
  />

  <label id="description">Programme description</label>
  <textarea
    id="description"
    name="description"
    rows="4"
    placeholder="Description"
    class="block mb-4"
  ></textarea>

  <label>Programme running time</label>
  <CustomCalendar
    use={"festival creation"}
    canSelectMultiple={true}
    hasTimePicker={false}
  />

  <Select name="style" items={themes} />

  <p class="my-4">
    Calendars are private. Invite others with your calendar code.
  </p>

  <button class="border border-black rounded p-4" type="submit">Create</button>
</form><|MERGE_RESOLUTION|>--- conflicted
+++ resolved
@@ -1,11 +1,7 @@
 <script lang="ts">
   import CustomCalendar from "../../../components/CustomCalendar.svelte";
   import Select from "../../../components/select.svelte";
-<<<<<<< HEAD
   import { calendars } from "$lib/api";
-=======
-  import { createCalendar } from "$lib/api";
->>>>>>> c2226424
   import { goto } from "$app/navigation";
 
   let themes = [
@@ -17,12 +13,6 @@
   async function handleSubmit(event: SubmitEvent) {
     event.preventDefault();
 
-<<<<<<< HEAD
-    calendars.add({
-      id: "5a7bc8522433759260bdcb77648890b5da10297ed477776611c3c5f83342b025",
-      name: "Kitty Fest 2025",
-    });
-=======
     // Payload for "calendar_created" event.
     const payload = {
       type: "calendar_created",
@@ -30,7 +20,6 @@
     };
 
     await createCalendar(payload);
->>>>>>> c2226424
 
     goto(`/app/events`);
   }
