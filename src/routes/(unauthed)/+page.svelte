<script lang="ts">
  import { PinInput, Toggle } from "bits-ui";
  import { goto } from "$app/navigation";
  import { inviteCodes, calendars, topics } from "$lib/api";
  import { db } from "$lib/db";
  import { appConfigDir } from "@tauri-apps/api/path";
<<<<<<< HEAD
  import { joinWithInviteCode } from "$lib/api/onboarding";
  import { toast } from "$lib/toast.svelte";
=======
  import { resolveInviteCode } from "$lib/api/access";
>>>>>>> 2676cb4d

  let value: string[] | undefined = [];

  let unlocked = true;
  let progress: "dormant" | "pending" = "dormant";
  let timedOut: boolean = false;
  let pinInputType: "text" | "password" = "password";
  $: pinInputType = unlocked ? "text" : "password";

  // db.delete({ disableAutoOpen: false });

  async function join(event: Event) {
    event.preventDefault();

    if (!value) return;

    let calendar;
    try {
      progress = "pending";
      calendar = await resolveInviteCode(value.join(""));
      await topics.subscribe(calendar.id, "inbox");
      await calendars.select(calendar.id);
    } catch (err) {
      timedOut = true;
      progress = "dormant";
      console.error(err);
      toast.error("Calendar not found");
      return;
    }

    goto(`/join?code=${calendar.id}`);
  }
</script>

<h1 class="text-3xl text-center">Toolkitty 🐈</h1>

<form class="flex flex-col gap-4 grow justify-center mx-auto" onsubmit={join}>
  {#if progress == "dormant"}
    <PinInput.Root
      bind:value
      class="flex items-center gap-2"
      type={pinInputType}
      placeholder="0"
    >
      <PinInput.Input
        class="flex h-input w-10 select-none rounded-input border border-foreground bg-background px-2 py-3 text-center font-alt text-[17px] tracking-[0.01em] text-foreground placeholder-shown:border-border-input focus-within:border-border-input-hover focus-within:shadow-date-field-focus hover:border-border-input-hover"
      />
      <PinInput.Input
        class="flex h-input w-10 select-none rounded-input border border-foreground bg-background px-2 py-3 text-center font-alt text-[17px] tracking-[0.01em] text-foreground placeholder-shown:border-border-input focus-within:border-border-input-hover focus-within:shadow-date-field-focus hover:border-border-input-hover"
      />
      <PinInput.Input
        class="flex h-input w-10 select-none rounded-input border border-foreground bg-background px-2 py-3 text-center font-alt text-[17px] tracking-[0.01em] text-foreground placeholder-shown:border-border-input focus-within:border-border-input-hover focus-within:shadow-date-field-focus hover:border-border-input-hover"
      />
      <PinInput.Input
        class="flex h-input w-10 select-none rounded-input border border-foreground bg-background px-2 py-3 text-center font-alt text-[17px] tracking-[0.01em] text-foreground placeholder-shown:border-border-input focus-within:border-border-input-hover focus-within:shadow-date-field-focus hover:border-border-input-hover"
      />
      <PinInput.HiddenInput />
      <Toggle.Root
        aria-label="toggle code visibility"
        class="inline-flex size-10 items-center justify-center rounded-[9px] text-foreground/40 transition-all hover:bg-muted active:scale-98 active:bg-dark-10 active:data-[state=on]:bg-dark-10"
        bind:pressed={unlocked}
      >
        {#if unlocked}
          <span>Hide</span>
        {:else}
          <span>Show</span>
        {/if}
      </Toggle.Root>
    </PinInput.Root>
    <button class="border border-black rounded p-4" type="submit">Join</button>
  {:else if progress == "pending"}
    <p>Searching for calendar</p>
  {/if}
</form>

{#if timedOut}
  <p>Calendar not found</p>
{/if}

<a
  href="/create"
  class="border border-black rounded p-4 text-center"
  type="submit">Create</a
><|MERGE_RESOLUTION|>--- conflicted
+++ resolved
@@ -4,12 +4,9 @@
   import { inviteCodes, calendars, topics } from "$lib/api";
   import { db } from "$lib/db";
   import { appConfigDir } from "@tauri-apps/api/path";
-<<<<<<< HEAD
   import { joinWithInviteCode } from "$lib/api/onboarding";
   import { toast } from "$lib/toast.svelte";
-=======
   import { resolveInviteCode } from "$lib/api/access";
->>>>>>> 2676cb4d
 
   let value: string[] | undefined = [];
 
