<script lang="ts">
  import type { PageProps } from "./$types";
  import { liveQuery } from "dexie";
  import type { Observable } from "dexie";
  import { bookings, spaces } from "$lib/api";
  import UpcomingBookings from "$lib/components/UpcomingBookings.svelte";
  import AvailabilityViewer from "$lib/components/AvailabilityViewer.svelte";
  import Links from "$lib/components/Links.svelte";
  import { error } from "@sveltejs/kit";

  let { data }: PageProps = $props();
  let now = new Date();
  // TODO: look into if this should be declared with `$state(...)` as errors says.
  let upcomingBookings: Observable<BookingRequestEnriched[]>;
  let amOwner = $state(false);

  let space = liveQuery(() => {
    const space = spaces.findById(data.spaceId);
    if (!space) {
      error(404, {
        message: "Resource not found",
      });
    }
    return space;
  });

  $effect(() => {
    if ($space) {
      amOwner = $space.ownerId == data.publicKey;

      if (amOwner) {
        // TODO: Perhaps adjust to account for bookings taking place right now.
        upcomingBookings = liveQuery(() =>
          bookings.findAll({
            calendarId: data.activeCalendarId,
            resourceId: data.spaceId,
            from: now,
          }),
        );
      }
    }
  });
</script>

{#if $space}
  <div class="space-y-4">
    <h1>{$space.name}</h1>

    {#if amOwner}
      <UpcomingBookings {upcomingBookings} />
    {/if}

    <div>
      {#if $space.location.type === "physical"}
        <p>
          {#if $space.location.street}{$space.location.street}{/if}
          {#if $space.location.city}, {$space.location.city}{/if}
          {#if $space.location.state}, {$space.location.state}{/if}
          {#if $space.location.zip}, {$space.location.zip}{/if}
          {#if $space.location.country}, {$space.location.country}{/if}
        </p>
      {:else if $space.location.type === "gps"}
        <p>{$space.location.lat}, {$space.location.lon}</p>
      {:else}
        <p>{$space.location.link}</p>
      {/if}
    </div>

    {#if $space.link}
      <Links links={[$space.link]} />
    {/if}

    <p>{$space.description}</p>

    <div>
      <p>Accessibility Information: {$space.accessibility}</p>
      <p>Capacity: {$space.capacity}</p>
    </div>

    {#if $space.availability == "always"}
      <p>This space is always available.</p>
    {:else}
      <AvailabilityViewer data={$space} type="space" />
    {/if}

<<<<<<< HEAD
    <div class="grid grid-cols-3 gap-4">
      {#each $space.images as image, index (`${image}${index}`)}
        <div class="border-2 rounded-lg border-gray-200">
          <img src={`blobstore://${image}`} alt={image} />
        </div>
      {/each}
    </div>

    {#if data.userRole == "admin"}
=======
    {#if data.userRole == "admin" || amOwner}
>>>>>>> feb8ab18
      <a class="button" href="#/app/spaces/{$space!.id}/edit">Edit</a>
    {/if}

    <pre>{JSON.stringify($space, null, 2)}</pre>
  </div>
{/if}<|MERGE_RESOLUTION|>--- conflicted
+++ resolved
@@ -83,7 +83,6 @@
       <AvailabilityViewer data={$space} type="space" />
     {/if}
 
-<<<<<<< HEAD
     <div class="grid grid-cols-3 gap-4">
       {#each $space.images as image, index (`${image}${index}`)}
         <div class="border-2 rounded-lg border-gray-200">
@@ -92,10 +91,7 @@
       {/each}
     </div>
 
-    {#if data.userRole == "admin"}
-=======
     {#if data.userRole == "admin" || amOwner}
->>>>>>> feb8ab18
       <a class="button" href="#/app/spaces/{$space!.id}/edit">Edit</a>
     {/if}
 
