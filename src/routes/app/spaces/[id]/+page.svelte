<script lang="ts">
  import type { PageProps } from "./$types";
  import { liveQuery } from "dexie";
  import type { Observable } from "dexie";
  import { bookings } from "$lib/api";
  import UpcomingBookings from "$lib/components/UpcomingBookings.svelte";
  import AvailabilityViewer from "$lib/components/AvailabilityViewer.svelte";
  import Links from "$lib/components/Links.svelte";

  let { data }: PageProps = $props();

  let now = new Date();
  // TODO: look into if this should be declared with `$state(...)` as errors says.
  let upcomingBookings: Observable<BookingRequestEnriched[]>;
  let amOwner = data.space.ownerId === data.publicKey;

  if (amOwner) {
    // TODO: Perhaps adjust to account for bookings taking place right now.
    upcomingBookings = liveQuery(() =>
      bookings.findAll({
        calendarId: data.activeCalendarId,
        resourceId: data.space.id,
        from: now,
      }),
    );
  }
</script>

<<<<<<< HEAD
<div class="space-y-4">
  <h1>{data.space.name}</h1>

  {#if amOwner}
    <UpcomingBookings {upcomingBookings} />
  {/if}

  <div>
    {#if data.space.location.type === "physical"}
      <p>
        {#if data.space.location.street}{data.space.location.street}{/if}
        {#if data.space.location.city}, {data.space.location.city}{/if}
        {#if data.space.location.state}, {data.space.location.state}{/if}
        {#if data.space.location.zip}, {data.space.location.zip}{/if}
        {#if data.space.location.country}, {data.space.location.country}{/if}
      </p>
    {:else if data.space.location.type === "gps"}
      <p>{data.space.location.lat}, {data.space.location.lon}</p>
    {:else}
      <p>{data.space.location.link}</p>
    {/if}
  </div>

  {#if data.space.link}
    <Links links={[data.space.link]} />
  {/if}

  <p>{data.space.description}</p>

  <div>
    <p>Accessibility Information: {data.space.accessibility}</p>
    <p>Capacity: {data.space.capacity}</p>
  </div>

  <AvailabilityViewer data={data.space} />

  {#if data.userRole == "admin"}
    <a class="button" href="/app/spaces/{data.space!.id}/edit">Edit</a>
  {/if}

  <pre>{JSON.stringify(data.space, null, 2)}</pre>
</div>
=======
<h1>{data.space.name}</h1>
{#if amOwner}
  <UpcomingBookings {upcomingBookings} />
{/if}
<pre>{JSON.stringify(data.space)}</pre>
{#if data.userRole == "admin"}
  <a href="#/app/spaces/{data.space!.id}/edit">Edit</a>
{/if}
>>>>>>> 23c9ae55
<|MERGE_RESOLUTION|>--- conflicted
+++ resolved
@@ -26,7 +26,7 @@
   }
 </script>
 
-<<<<<<< HEAD
+
 <div class="space-y-4">
   <h1>{data.space.name}</h1>
 
@@ -68,14 +68,4 @@
   {/if}
 
   <pre>{JSON.stringify(data.space, null, 2)}</pre>
-</div>
-=======
-<h1>{data.space.name}</h1>
-{#if amOwner}
-  <UpcomingBookings {upcomingBookings} />
-{/if}
-<pre>{JSON.stringify(data.space)}</pre>
-{#if data.userRole == "admin"}
-  <a href="#/app/spaces/{data.space!.id}/edit">Edit</a>
-{/if}
->>>>>>> 23c9ae55
+</div>