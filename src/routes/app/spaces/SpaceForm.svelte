--- conflicted
+++ resolved
@@ -28,13 +28,8 @@
     resetForm: false,
     dataType: "json",
     async onUpdate({ form }) {
-<<<<<<< HEAD
       if (form.valid) {
         const { id, ...payload } = form.data;
-=======
-      const { id, ...payload } = form.data;
->>>>>>> 309d59a3
-
         if (form.data.id) {
           console.log("update space");
           handleUpdateSpace(id!, payload);
