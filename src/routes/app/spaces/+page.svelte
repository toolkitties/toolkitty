<script lang="ts">
  import type { PageProps } from "./$types";
  import { spaces, calendars } from "$lib/api";
  import { liveQuery } from "dexie";
  let { data }: PageProps = $props();
  import PageText from "$lib/components/PageText.svelte";
  import Contribute from "$lib/components/Contribute.svelte";

  let spacesList = liveQuery(() => spaces.findMany(data.activeCalendarId));

  let spacePageText = liveQuery(async () => {
    const calendar = await calendars.findById(data.activeCalendarId);
    return calendar?.spacePageText;
  });
</script>

<h1 class="font-pixel">{data.title}</h1>

{#if $spacePageText}
  <PageText text={$spacePageText} title="about spaces" />
{/if}

<<<<<<< HEAD
<a href="#/app/spaces/create" class="button mt-4 inline-block">Create space</a>
{#each $spacesList as space (space.id)}
  <a
    href={`#/app/spaces/${space.id}`}
    class="flex border-black border event-row"
  >
    {#if space.images.length > 0}
      <img
        src={`blobstore://${space.images[0]}`}
        class="aspect-square object-cover w-[30%] min-w-32 max-w-72 grow"
        alt=""
      />
    {/if}
    <div class="flex flex-col gap-1 p-2">
      <h3>{space.name}</h3>
      {#if space.location.type === "gps"}
        <span>📍 {space.location.lat} / {space.location.lon}</span>
      {:else if space.location.type === "physical"}
        <span
          >📍 {space.location.street}, {space.location.city}, {space.location
            .country}</span
        >
      {:else}
        <span>📍 {space.location.link}</span>
      {/if}
      <p>{space.description}</p>
    </div>
  </a>
{/each}
=======
{#if $spacesList && $spacesList.length > 0}
  {#each $spacesList as space (space.id)}
    <a
      href={`#/app/spaces/${space.id}`}
      class="flex border-black border event-row"
    >
      <img
        src={space.images[0]}
        alt=""
        class="aspect-square object-cover w-[30%] min-w-32 max-w-72 grow"
      />
      <div class="flex flex-col gap-1 p-2">
        <h3>{space.name}</h3>
        {#if space.location.type === "gps"}
          <span>📍 {space.location.lat} / {space.location.lon}</span>
        {:else if space.location.type === "physical"}
          <span
            >📍 {space.location.street}, {space.location.city}, {space.location
              .country}</span
          >
        {:else}
          <span>📍 {space.location.link}</span>
        {/if}
        <p>{space.description}</p>
      </div>
    </a>
  {/each}
{:else}
  <p>no spaces yet, please create one.</p>
  <a href="#/app/events/create" class="button inline-block">create space</a>
{/if}

<Contribute />
>>>>>>> 8686e376
<|MERGE_RESOLUTION|>--- conflicted
+++ resolved
@@ -20,48 +20,19 @@
   <PageText text={$spacePageText} title="about spaces" />
 {/if}
 
-<<<<<<< HEAD
-<a href="#/app/spaces/create" class="button mt-4 inline-block">Create space</a>
-{#each $spacesList as space (space.id)}
-  <a
-    href={`#/app/spaces/${space.id}`}
-    class="flex border-black border event-row"
-  >
-    {#if space.images.length > 0}
-      <img
-        src={`blobstore://${space.images[0]}`}
-        class="aspect-square object-cover w-[30%] min-w-32 max-w-72 grow"
-        alt=""
-      />
-    {/if}
-    <div class="flex flex-col gap-1 p-2">
-      <h3>{space.name}</h3>
-      {#if space.location.type === "gps"}
-        <span>📍 {space.location.lat} / {space.location.lon}</span>
-      {:else if space.location.type === "physical"}
-        <span
-          >📍 {space.location.street}, {space.location.city}, {space.location
-            .country}</span
-        >
-      {:else}
-        <span>📍 {space.location.link}</span>
-      {/if}
-      <p>{space.description}</p>
-    </div>
-  </a>
-{/each}
-=======
 {#if $spacesList && $spacesList.length > 0}
   {#each $spacesList as space (space.id)}
     <a
       href={`#/app/spaces/${space.id}`}
       class="flex border-black border event-row"
     >
-      <img
-        src={space.images[0]}
-        alt=""
-        class="aspect-square object-cover w-[30%] min-w-32 max-w-72 grow"
-      />
+      {#if space.images.length > 0}
+        <img
+          src={`blobstore://${space.images[0]}`}
+          class="aspect-square object-cover w-[30%] min-w-32 max-w-72 grow"
+          alt=""
+        />
+      {/if}
       <div class="flex flex-col gap-1 p-2">
         <h3>{space.name}</h3>
         {#if space.location.type === "gps"}
@@ -83,5 +54,4 @@
   <a href="#/app/events/create" class="button inline-block">create space</a>
 {/if}
 
-<Contribute />
->>>>>>> 8686e376
+<Contribute />