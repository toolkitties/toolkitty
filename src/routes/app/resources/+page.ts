import type { PageLoad } from "./$types";

export const load: PageLoad = async () => {
<<<<<<< HEAD
  const activeCalendarId = await calendars.getActiveCalendarId();
  const resourcesList = await resources.findMany(activeCalendarId!);
  const calendar = await calendars.findOne(activeCalendarId!)


  return { title: "resources", activeCalendarId, resourcesList, calendar };
=======
  return { title: "resources" };
>>>>>>> 5fd41524
};<|MERGE_RESOLUTION|>--- conflicted
+++ resolved
@@ -1,14 +1,5 @@
 import type { PageLoad } from "./$types";
 
 export const load: PageLoad = async () => {
-<<<<<<< HEAD
-  const activeCalendarId = await calendars.getActiveCalendarId();
-  const resourcesList = await resources.findMany(activeCalendarId!);
-  const calendar = await calendars.findOne(activeCalendarId!)
-
-
-  return { title: "resources", activeCalendarId, resourcesList, calendar };
-=======
   return { title: "resources" };
->>>>>>> 5fd41524
 };