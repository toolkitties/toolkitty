--- conflicted
+++ resolved
@@ -60,32 +60,8 @@
 
 {#if $activeCalendar?.name}
   <Header title={page.data.title} />
-<<<<<<< HEAD
   <main class="min-h-dvh p-8">
     {@render children()}
-=======
-  <main class="h-dvh">
-    <div class="p-8">
-      {@render children()}
-    </div>
-    <nav
-      class="fixed bottom-0 right-0 w-full py-2.5 px-6 border-t border-black"
-    >
-      <ul class="flex gap-6 justify-between items-center h-full">
-        {#each menu as { name, url, icon: Icon } (name)}
-          <li>
-            <a
-              href={url}
-              class={page.url.hash.includes(url) ? "active" : "not-active"}
-            >
-              <Icon />
-              <span class="sr-only">{name}</span>
-            </a>
-          </li>
-        {/each}
-      </ul>
-    </nav>
->>>>>>> 23c9ae55
   </main>
   <nav
     class="sticky bottom-0 right-0 w-full py-2.5 px-6 border-t border-black bg-bg"
