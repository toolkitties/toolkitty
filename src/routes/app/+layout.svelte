--- conflicted
+++ resolved
@@ -37,28 +37,7 @@
       icon: "lucide:share-2",
     },
   ];
-<<<<<<< HEAD
 
-  let topLevelPage = $derived(
-    menu.some((item) => item.url.includes($page.url.pathname)),
-  );
-</script>
-
-<Header />
-<main class="h-dvh mt-16">
-=======
-</script>
-
-<svelte:head>
-  <title>
-    {page.data.title ? `${page.data.title} | toolkitty` : "toolkitty"}
-  </title>
-</svelte:head>
-
-<Header title={page.data.title} />
-
-<main class="h-dvh">
->>>>>>> c064a84c
   <div class="p-8">
     <slot />
   </div>
