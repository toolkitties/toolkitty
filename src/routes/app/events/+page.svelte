--- conflicted
+++ resolved
@@ -5,20 +5,11 @@
   import { liveQuery } from "dexie";
   import { calendars, events } from "$lib/api";
   import PageText from "$lib/components/PageText.svelte";
-<<<<<<< HEAD
   import Contribute from "$lib/components/Contribute.svelte";
-=======
   import Date from "$lib/components/Date.svelte";
->>>>>>> c8c6169b
 
   let { data }: PageProps = $props();
 
-<<<<<<< HEAD
-  let eventsList = liveQuery(async () => {
-    const activeCalendarId = await calendars.getActiveCalendarId();
-    if (!activeCalendarId) return [];
-    return events.findMany(activeCalendarId);
-=======
   function getDay(event: CalendarEventEnriched): string {
     return event.startDate.split("T")[0];
   }
@@ -36,7 +27,9 @@
    * ```
    */
   let eventsByDate = liveQuery(async () => {
-    const allEvents = await events.findMany(data.activeCalendarId);
+    const activeCalendarId = await calendars.getActiveCalendarId();
+    if (!activeCalendarId) return [];
+    const allEvents = await events.findMany(activeCalendarId);
     if (allEvents.length === 0) {
       return [];
     }
@@ -68,7 +61,6 @@
     });
 
     return result;
->>>>>>> c8c6169b
   });
 
   let calendarInstructions = liveQuery(async () => {
@@ -85,24 +77,19 @@
   <PageText text={$calendarInstructions} title="about calendar" />
 {/if}
 
-<<<<<<< HEAD
 {#if $eventsList && $eventsList.length > 0}
-  {#each $eventsList as event (event.id)}
+  {#each $eventsByDate as group (group.date)}
+  <Date date={group.date} format="date" />
+  {#each group.eventsList as event (event.id)}
     <EventRow {event} />
   {/each}
+{/each}
 {:else}
   <p>no events yet, please create one.</p>
   <a href="#/app/events/create" class="button inline-block">create event</a>
 {/if}
 
 <Contribute />
-=======
-{#each $eventsByDate as group (group.date)}
-  <Date date={group.date} format="date" />
-  {#each group.eventsList as event (event.id)}
-    <EventRow {event} />
-  {/each}
-{/each}
 
 <div class="relative">
   <div class="fixed bottom-20 right-4 z-20 flex flex-col items-end space-y-2">
@@ -122,7 +109,6 @@
     </button>
   </div>
 </div>
->>>>>>> c8c6169b
 
 {#if data.userRole === "admin"}
   <a class="button mt-4 inline-block" href="#/app/calendars/edit"
