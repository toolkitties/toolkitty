import type { PageLoad } from "./$types";
import { events, users } from "$lib/api";

export const load: PageLoad = async ({ parent }) => {
  const parentData = await parent();
  const { activeCalendarId, publicKey } = parentData;
  const eventsList = await events.findMany(activeCalendarId!);
<<<<<<< HEAD
  const activeCalendar = await calendars.findOne(activeCalendarId!);
  const festivalInstructions = await calendars.festivalInstructions(
    activeCalendar!,
  );

  return { title: "home", activeCalendarId, eventsList, festivalInstructions };
=======
  const user = await users.get(activeCalendarId!, publicKey);
  const userRole = user!.role;

  return {
    title: "home",
    activeCalendarId,
    eventsList,
    userRole,
  };
>>>>>>> ed756721
};<|MERGE_RESOLUTION|>--- conflicted
+++ resolved
@@ -5,14 +5,6 @@
   const parentData = await parent();
   const { activeCalendarId, publicKey } = parentData;
   const eventsList = await events.findMany(activeCalendarId!);
-<<<<<<< HEAD
-  const activeCalendar = await calendars.findOne(activeCalendarId!);
-  const festivalInstructions = await calendars.festivalInstructions(
-    activeCalendar!,
-  );
-
-  return { title: "home", activeCalendarId, eventsList, festivalInstructions };
-=======
   const user = await users.get(activeCalendarId!, publicKey);
   const userRole = user!.role;
 
@@ -22,5 +14,4 @@
     eventsList,
     userRole,
   };
->>>>>>> ed756721
 };