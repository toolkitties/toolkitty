--- conflicted
+++ resolved
@@ -1,9 +1,5 @@
 import type { PageLoad } from "./$types";
-<<<<<<< HEAD
-import { events, users, calendars } from "$lib/api";
-=======
-import { users } from "$lib/api";
->>>>>>> 5fd41524
+import { users, calendars } from "$lib/api";
 
 export const load: PageLoad = async ({ parent }) => {
   const parentData = await parent();
