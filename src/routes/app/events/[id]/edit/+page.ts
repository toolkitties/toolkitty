--- conflicted
+++ resolved
@@ -1,19 +1,15 @@
 import type { PageLoad } from "./$types";
 import { events, spaces, resources, calendars } from "$lib/api";
-<<<<<<< HEAD
 import { eventSchema } from "$lib/schemas";
 import { error } from "@sveltejs/kit";
 import { superValidate } from "sveltekit-superforms";
 import { zod } from "sveltekit-superforms/adapters";
-=======
->>>>>>> 41274117
 
 export const load: PageLoad = async ({ params }) => {
   const activeCalendarId = await calendars.getActiveCalendarId();
   const eventId = params.id;
   const event = await events.findById(eventId);
 
-<<<<<<< HEAD
   if (!event) {
     error(404, {
       message: "Event not found",
@@ -24,8 +20,6 @@
   const activeCalendarId = calendarId;
   const form = await superValidate(eventFields, zod(eventSchema));
 
-=======
->>>>>>> 41274117
   const spacesList = await spaces.findMany(activeCalendarId!);
   const resourcesList = await resources.findMany(activeCalendarId!);
 
