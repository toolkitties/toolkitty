<script lang="ts">
  import type { PageProps } from "./$types";
  import { liveQuery } from "dexie";
  import type { Observable } from "dexie";
  import { bookings, events } from "$lib/api";
  import { error } from "@sveltejs/kit";
  import Links from "$lib/components/Links.svelte";
  import Date from "$lib/components/Date.svelte";
  import BookingRequest from "$lib/components/BookingRequest.svelte";

  let { data }: PageProps = $props();
  let upcomingBookings: Observable<BookingRequestEnriched[]>;
  let amOwner = $state(false);

  let event = liveQuery(() => {
    const event = events.findById(data.eventId);
    if (!event) {
      error(404, {
        message: "Resource not found",
      });
    }
    return event;
  });

  // TODO: use $derived.by instead of $effect here.
  $effect(() => {
    if ($event) {
      amOwner = $event.ownerId === data.publicKey;
      if (amOwner) {
        // TODO: Perhaps adjust to account for bookings taking place right now.
        upcomingBookings = liveQuery(() =>
          bookings.findAll({
            calendarId: data.activeCalendarId,
            eventId: data.eventId,
          }),
        );
      }
    }
  });
</script>

{#if $event}
  <div class="space-y-4">
    <h1>{$event.name}</h1>

    <div>
      <p>
        <Date date={$event.startDate} /> - <Date date={$event.endDate} />
      </p>
      {#if $event.space}
        <a href={`#/spaces/${$event.space.id}`}>{$event.space.name}</a>
      {/if}
    </div>

    {#if (data.userRole === "admin" || data.publicKey == $event.ownerId) && $upcomingBookings?.length > 0}
      <section>
        <h3>Requests</h3>
        {#each $upcomingBookings as booking (booking.id)}
          <BookingRequest request={booking} />
        {/each}
      </section>
    {/if}

    <p>{$event.description}</p>

    <Links links={$event.links} />

<<<<<<< HEAD
    <div class="grid grid-cols-3 gap-4">
      {#each $event.images as image, index (`${image}${index}`)}
        <div class="border-2 rounded-lg border-gray-200">
          <img src={`blobstore://${image}`} alt={image} />
        </div>
      {/each}
    </div>

    {#if data.userRole == "admin"}
=======
    {#if data.userRole == "admin" || amOwner}
>>>>>>> feb8ab18
      <a class="button" href="#/app/events/{$event!.id}/edit">Edit</a>
    {/if}

    <pre>{JSON.stringify($event, null, 2)}</pre>
  </div>
{/if}<|MERGE_RESOLUTION|>--- conflicted
+++ resolved
@@ -65,7 +65,6 @@
 
     <Links links={$event.links} />
 
-<<<<<<< HEAD
     <div class="grid grid-cols-3 gap-4">
       {#each $event.images as image, index (`${image}${index}`)}
         <div class="border-2 rounded-lg border-gray-200">
@@ -74,10 +73,7 @@
       {/each}
     </div>
 
-    {#if data.userRole == "admin"}
-=======
     {#if data.userRole == "admin" || amOwner}
->>>>>>> feb8ab18
       <a class="button" href="#/app/events/{$event!.id}/edit">Edit</a>
     {/if}
 
