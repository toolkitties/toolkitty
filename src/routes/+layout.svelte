<script lang="ts">
  import type { LayoutProps } from "./$types";
  import { init } from "$lib/channel";
  import { onMount } from "svelte";
  import Toasts from "$lib/components/Toasts.svelte";
<<<<<<< HEAD
  import { topics } from "$lib/api";
  import { data } from "$lib/api";
  import { db } from "$lib/db";
  import { invalidateAll } from "$app/navigation";
  import "../app.css";
=======
  import { seedData } from "$lib/api/data";
  import { db } from "$lib/db";
  import { topics } from "$lib/api";
  import { INVITE_TOPIC } from "$lib/api/publish";
>>>>>>> 9d441125

  let { children }: LayoutProps = $props();

  onMount(async () => {
    // Hacky workaround to only call "init" once in a Svelte HMR life-cycle.
    //
    // @TODO(adz): This might need some more investigation as it currently
    // breaks when an error was thrown. After fixing that error, HMR re-loads
    // fully and calls "init" again.
    if (!("isInit" in window)) {
      init().then(async () => {
        if (import.meta.env.DEV && !sessionStorage.getItem("seeded_db")) {
          console.info("seeding db");

          // Delete any old version of db
          await db.delete({ disableAutoOpen: false });

          // TODO(sam): for testing publish some events to the network.
          await data.seedData();

          // invalidate all data in load functions so we get latest data that just seeded.
          invalidateAll();

          // set session storage so we don't reseed database on HMR or page reload.
          sessionStorage.setItem("seeded_db", "true");

<<<<<<< HEAD
          console.info("finished seeding db");
        }
=======
        // @TODO(sam): for testing publish some events to the network.
        await seedData();
>>>>>>> 9d441125

        await topics.subscribeEphemeral(INVITE_TOPIC);

        // @TODO(sam): we have no persistence layer at the moment so we don't need to subscribe to
        // calendars we already know about.
      });

      // @ts-expect-error isInit does not exist on window
      window.isInit = true;
    }
  });
</script>

<Toasts />
{@render children()}<|MERGE_RESOLUTION|>--- conflicted
+++ resolved
@@ -3,18 +3,12 @@
   import { init } from "$lib/channel";
   import { onMount } from "svelte";
   import Toasts from "$lib/components/Toasts.svelte";
-<<<<<<< HEAD
   import { topics } from "$lib/api";
   import { data } from "$lib/api";
   import { db } from "$lib/db";
   import { invalidateAll } from "$app/navigation";
+  import { INVITE_TOPIC } from "$lib/api/publish";
   import "../app.css";
-=======
-  import { seedData } from "$lib/api/data";
-  import { db } from "$lib/db";
-  import { topics } from "$lib/api";
-  import { INVITE_TOPIC } from "$lib/api/publish";
->>>>>>> 9d441125
 
   let { children }: LayoutProps = $props();
 
@@ -41,13 +35,10 @@
           // set session storage so we don't reseed database on HMR or page reload.
           sessionStorage.setItem("seeded_db", "true");
 
-<<<<<<< HEAD
           console.info("finished seeding db");
         }
-=======
         // @TODO(sam): for testing publish some events to the network.
         await seedData();
->>>>>>> 9d441125
 
         await topics.subscribeEphemeral(INVITE_TOPIC);
 
