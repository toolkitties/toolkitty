/* ദ്ദി(˵ •̀ ᴗ - ˵ ) ✧
  *
  * Core Types
  *
  ପ(๑•ᴗ•๑)ଓ ♡ */

type Hash = string;

type PublicKey = string;

type User = {
  id: PublicKey;
  name: string;
}

type Image = string; // url to where images/blobs are stored locally

/* ヾ( ˃ᴗ˂ )◞ • *✰
  *
  * Channel Events
  * (Backend <-> Frontend)
  *
  (ﾉ^ヮ^)ﾉ*:・ﾟ✧ */

type OperationMeta = {
<<<<<<< HEAD
  logId: {
    calendarId: Hash;
  };
  operationId: Hash;
  publicKey: PublicKey;
=======
  calendarId: string;
  operationId: string;
  publicKey: string;
>>>>>>> c2226424
};

type ChannelMessage =
  | StreamMessage
  | InviteCodeReadyMessage
  | InviteCodeMessage;

type StreamMessage =
  | {
    meta: OperationMeta;
    event: "application";
    data: ApplicationMessage;
  }
  | {
    meta: OperationMeta;
    event: "error";
    data: string;
  };

type ApplicationMessage = {
  type: "EventCreated";
  data: {
    title: string;
  };
};

/* ( 'з｀)ﾉ⌒♥*:･。.
  *
  * Invite Codes
  *
  ଘ(˵╹-╹)━☆•.,¸.•* */

type InviteCodeReadyMessage = {
  event: "invite_codes_ready";
};

type InviteCodeMessage = {
  event: "invite_codes";
  data: ResolveInviteCodeRequest | ResolveInviteCodeResponse;
};

<<<<<<< HEAD
=======
type ChannelMessage =
  | StreamMessage
  | InviteCodeReadyMessage
  | InviteCodeMessage;

type ApplicationMessage = {
  type: "calendar_created";
  data: {
    title: string;
  };
};

>>>>>>> c2226424
type ResolveInviteCodeRequest = {
  inviteCode: string;
  timestamp: number;
  messageType: "request";
};

type ResolveInviteCodeResponse = {
  calendarId: Hash;
  inviteCode: string;
  timestamp: number;
  messageType: "response";
};

/* (´ヮ´)八(*ﾟ▽ﾟ*)
  *
  * Calendar
  *
  *:･ﾟ✧(=✪ ᆺ ✪=)*:･ﾟ✧ */

type Calendar = {
  id: Hash;
  owner: User;
  name: string;
  startDate: Date | null;
  endDate: Date | null;
}

type Calendars = Calendar[]

type CalendarEvent = {
  id: Hash;
  owner: User;
  name: string;
  description: string;
  location: SpaceRequest | null;
  startDate: Date; // allocated time of a space
  endDate: Date; // allocated time of a space
  publicStartDate: Date | null; // public facing
  publicEndDate: Date | null; // public facing
  resources: Resource[];
  links: Link[];
  images: Image[];
}

type Link = {
  type: "ticket" | "custom";
  title: null | string
  url: string
};

type Space = {
  id: Hash;
  type: "physical" | "gps" | "virtual";
  owner: User;
  name: string;
  location: PhysicalLocation | GPSLocation | VirtualLocation; // TODO: change to proper address structure
  capacity: number;
  accessibility: string;
  description: string;
  contact: string;
  link: Link;
  images: Image[];
  availability: TimeSpan[] | 'always';
  multiBookable: boolean; // resource can be booked more than once in the same time span
  booked: BookedTimeSpan[];
}

// TODO: TBC from open street maps
type PhysicalLocation = {
  street: string;
  city: string;
  state: string;
  zip: string;
  country: string; //TODO: ISO 3166
}

type GPSLocation = {
  lat: string;
  lon: string;
};

type VirtualLocation = string;

type SpaceRequest = {
  id: Hash;
  eventId: Hash;
  spaceId: Hash;
  message: string;
  response: SpaceResponse | null;
}

type SpaceResponse = {
  id: Hash;
  request: SpaceRequest;
  answer: Answer
}

type Resource = {
  id: Hash;
  name: string;
  owner: User;
  description: string;
  contact: string;
  link: Link;
  images: Image[];
  availability: TimeSpan[] | 'always';
  multiBookable: boolean; // resource can be booked more than once in the same time span
  booked: BookedTimeSpan[];
}

type ResourceRequest = {
  id: Hash;
  resourceId: Hash;
  eventId: Hash;
  message: string;
  response: ResourceResponse | null;
}

type ResourceResponse = {
  id: Hash;
  request: ResourceRequest;
  answer: Answer;
}

type Answer = "approve" | "reject"

type TimeSpan = {
  start: Date;
  end: Date;
}

type BookedTimeSpan = TimeSpan & {
  event: Hash;
}<|MERGE_RESOLUTION|>--- conflicted
+++ resolved
@@ -23,17 +23,9 @@
   (ﾉ^ヮ^)ﾉ*:・ﾟ✧ */
 
 type OperationMeta = {
-<<<<<<< HEAD
-  logId: {
-    calendarId: Hash;
-  };
+  calendarId: Hash;
   operationId: Hash;
   publicKey: PublicKey;
-=======
-  calendarId: string;
-  operationId: string;
-  publicKey: string;
->>>>>>> c2226424
 };
 
 type ChannelMessage =
@@ -54,42 +46,27 @@
   };
 
 type ApplicationMessage = {
-  type: "EventCreated";
-  data: {
-    title: string;
-  };
-};
-
-/* ( 'з｀)ﾉ⌒♥*:･。.
-  *
-  * Invite Codes
-  *
-  ଘ(˵╹-╹)━☆•.,¸.•* */
-
-type InviteCodeReadyMessage = {
-  event: "invite_codes_ready";
-};
-
-type InviteCodeMessage = {
-  event: "invite_codes";
-  data: ResolveInviteCodeRequest | ResolveInviteCodeResponse;
-};
-
-<<<<<<< HEAD
-=======
-type ChannelMessage =
-  | StreamMessage
-  | InviteCodeReadyMessage
-  | InviteCodeMessage;
-
-type ApplicationMessage = {
   type: "calendar_created";
   data: {
     title: string;
   };
 };
 
->>>>>>> c2226424
+/* ( 'з｀)ﾉ⌒♥*:･。.
+  *
+  * Invite Codes
+  *
+  ଘ(˵╹-╹)━☆•.,¸.•* */
+
+type InviteCodeReadyMessage = {
+  event: "invite_codes_ready";
+};
+
+type InviteCodeMessage = {
+  event: "invite_codes";
+  data: ResolveInviteCodeRequest | ResolveInviteCodeResponse;
+};
+
 type ResolveInviteCodeRequest = {
   inviteCode: string;
   timestamp: number;
