/**
 * ദ്ദി(˵ •̀ ᴗ - ˵ ) ✧
 * Core Types
 */

/**
 * Hexadecimal-encoded BLAKE3 hash.
 */
type Hash = string;

/**
 * Hexadecimal-encoded Ed25519 public key.
 */
type PublicKey = string;

/**
 * URL to where images (blobs) are served from locally via HTTP.
 */
type Image = string;

/**
 *ヾ( ˃ᴗ˂ )◞ • *✰
 * Channel Messages
 */

/**
 * Messages received from the "backend -> frontend" channel.
 *
 * Not all messages sent on this channel come from the same source, some
 * represent actual application events which are persisted and synced from
 * other peers, some others are "ephemeral" messages, some others are "system
 * events" informing us about changes in the backend.
 *
 * Channels can be established with help of the Tauri API to allow a
 * one-directional communication interface between the backend and frontend.
 *
 * Read more here: https://v2.tauri.app/develop/calling-frontend/#channels
 */
type ChannelMessage =
  | StreamMessage
  | InviteCodesReadyMessage
  | InviteCodesMessage
  | SystemMessage;

/**
 * ଘ(˵╹-╹)━☆•.,¸.•*
 * Stream Processor
 */

/**
 * Messages coming from the backend stream processor.
 *
 * These messages result from p2panda operations which are processed by the
 * backend stream pipeline. Their payloads are forwarded to the frontend in form
 * of "application messages".
 *
 * If an error occurred during stream processing, the error message is
 * forwarded to the frontend, in case it makes sense to show an error to the
 * user, etc.
 */
type StreamMessage = ApplicationMessage | StreamErrorMessage;

/**
 * Something went wrong when processing this p2panda operation in the backend.
 */
type StreamErrorMessage = {
  meta: StreamMessageMeta;
  event: "error";
  data: string;
};

/**
 * Application messages are passed to the frontend from the backend. They
 * contain the payload of an p2panda operation which was either created by our
 * peer or received from a remote peer via the p2p network.
 *
 * The payloads are "application events" which represent the "actual data" of
 * this application. Every event informs the application that some state has
 * changed (similar to "event sourcing" or "stream processing" patterns).
 *
 * At this stage we can assume that messages have been processed by the backend
 * stream pipeline, which means they are persisted, validated in terms of
 * cryptographic integrity and causally ordered so we can reason about the order
 * of events in a distributed system.
 *
 * Since the frontend applies additional processing steps we can't assume yet
 * that these messages are "correct". All additional "application logic" still
 * needs to be applied. We can see the processing pipeline as a whole, spanning
 * from backend to frontend.
 *
 * Every application message needs to be explicitly "acknowledged" after it has
 * been successfully processed by the frontend. Acks inform the backend that it
 * doesn't need to re-send this message again next time the process starts.
 */
type ApplicationMessage = {
  meta: StreamMessageMeta;
  event: "application";
  data: ApplicationEvent;
};

/**
 * Additional data we've received from the processed p2panda operation.
 */
type StreamMessageMeta = {
  operationId: Hash;
  author: PublicKey;
  stream: Stream;
};

/**
 * o( ❛ᴗ❛ )o
 * System Messages
 */

/**
 * System messages occur when an action or event occurred on our own node, they don't represent
 * messages passed around the network. They can be the result of a command being called or some
 * backend state change.
 */

type SystemMessage = CalendarSelected | SubscribedToCalendar | NetworkEvent;

/**
 * We have selected a new calendar and are ready to receive it's events.
 */
type CalendarSelected = {
  event: "calendar_selected";
  calendarId: string;
};

/**
 * We have successfully subscribed to (but not necessarily selected) a new calendar.
 */
type SubscribedToCalendar = {
  event: "subscribed_to_calendar";
  calendarId: string;
};

/**
 * We received a network system event from the backend node.
 */
type NetworkEvent = {
  event: "network_event";
  // @TODO: define all possible system events we will receive on the frontend
  data: any;
};

/**
 * ( 'з｀)ﾉ⌒♥*:･。.
 * Invite Codes
 */

/**
 * We've successfully entered the p2p gossip overlay and are ready now to
 * request resolved "invite codes" or resolve them for others.
 *
 * We can only enter a gossip overlay if at least one other peer has been
 * discovered. This event indicates that we've found this first peer!
 */
type InviteCodesReadyMessage = {
  event: "invite_codes_ready";
};

/**
 * We've received an "invite codes" request or response from the network.
 */
type InviteCodesMessage = {
  event: "invite_codes";
  data: ResolveInviteCodeRequest | ResolveInviteCodeResponse;
};

/**
 * Message requesting to resolve an invite code to all calendar data the peer
 * needs to join.
 */
type ResolveInviteCodeRequest = {
  messageType: "request";
  timestamp: number;
  inviteCode: string;
};

/**
 * Message responding with resolved calendar data, answering the initial
 * request of another peer.
 */
type ResolveInviteCodeResponse = {
  messageType: "response";
  timestamp: number;
  inviteCode: string;
  calendarId: Hash;
  calendarName: string;
};

/**
 * ヾ( ˃ᴗ˂ )◞ • *✰
 * Our Protocol!!!
 */

/**
 * All events our application can create, send or receive on the network.
 *
 * Every event is processed by our application. We can learn about newly
 * created, changed or deleted application data from these events and can
 * accordingly adjust our local state in an "event sourcing" manner.
 *
 * As soon as we've "processed", "materialized" or "indexed" (there's many
 * similar words for this), we've created or changed our application data
 * which is further defined below.
 */

type ApplicationEvent =
  | UserProfileUpdated
  | CalendarCreated
  | CalendarUpdated
  | CalendarDeleted
  | CalendarAccessRequested
  | CalendarAccessAccepted
  | CalendarAccessRejected
  | CalendarAccessRejected
  | PageUpdated
  | SpaceCreated
  | SpaceUpdated
  | SpaceDeleted
  | ResourceCreated
  | ResourceUpdated
  | ResourceDeleted
  | EventCreated
  | EventUpdated
  | EventDeleted
  | SpaceRequested
  | SpaceRequestAccepted
  | SpaceRequestRejected
  | SpaceRequestCancelled
  | SpaceRequestAcceptanceRevoked
  | ResourceRequested
  | ResourceRequestAccepted
  | ResourceRequestRejected
  | ResourceRequestCancelled
  | ResourceRequestAcceptanceRevoked
  | UserRoleAssigned;

/**
 * Reused types
 */

type SpaceRequestId = Hash;
type ResourceRequestId = Hash;

type Link = {
  type: "ticket" | "custom";
  title: null | string;
  url: string;
};

type TimeSpan = {
  start: Date;
  end: Date;
};

type BookedTimeSpan = TimeSpan & {
  event: Hash;
};

// TODO: TBC from open street maps
type PhysicalLocation = {
  street: string;
  city: string;
  state: string;
  zip: string;
  country: string; // TODO: ISO 3166
};

type GPSLocation = {
  lat: string;
  lon: string;
};

type VirtualLocation = string;

type Answer = "approve" | "reject";

type CalendarFields = {
  name: string;
  dates: TimeSpan[];
};

type SpaceFields = {
  type: "physical" | "gps" | "virtual";
  name: string;
  location: PhysicalLocation | GPSLocation | VirtualLocation;
  capacity: number;
  accessibility: string;
  description: string;
  contact: string;
  link: Link;
  images: Image[];
  availability: TimeSpan[] | "always";
  multiBookable: boolean;
};

type ResourceFields = {
  name: string;
  description: string;
  contact: string;
  link: Link;
  images: Image[];
  availability: TimeSpan[] | "always";
  multiBookable: boolean;
};

type EventFields = {
  name: string;
  description: string;
  location?: SpaceRequestId; // ref to a space
  startDate: Date; // allocated time of a space
  endDate: Date; // allocated time of a space
  publicStartDate?: Date; // public facing
  publicEndDate?: Date; // public facing
  resources: ResourceRequestId[];
  links: Link[];
  images: Image[];
};

/**
 * User
 *
 * NOTE: sent on `inbox` channel
 */

type UserProfileUpdated = {
  type: "user_profile_updated";
  data: {
    name: string;
  };
};

/**
 * Access
 *
 * NOTE: sent on `inbox` channel
 */

type CalendarAccessRequested = {
  type: "calendar_access_requested";
  data: {
    calendarId: Hash;
    name: string;
    message: string;
  };
};

type CalendarAccessAccepted = {
  type: "calendar_access_accepted";
  data: {
    requestId: Hash;
  };
};

type CalendarAccessRejected = {
  type: "calendar_access_rejected";
  data: {
    requestId: Hash;
  };
};

/**
 * Calendar
 */

type CalendarCreated = {
  type: "calendar_created";
  data: {
    fields: CalendarFields;
  };
};

type CalendarUpdated = {
  type: "calendar_updated";
  data: {
    id: Hash;
    fields: CalendarFields;
  };
};

type PageUpdated = {
  type: "page_updated";
  data: {
    page_type: "spaces" | "resources" | "about";
    description: string;
  };
};

type CalendarDeleted = {
  type: "calendar_deleted";
  data: {
    id: Hash;
  };
};

/**
 * Space
 */

type SpaceCreated = {
  type: "space_created";
  data: {
    fields: SpaceFields;
  };
};

type SpaceUpdated = {
  type: "space_updated";
  data: {
    id: Hash;
    fields: SpaceFields;
  };
};

type SpaceDeleted = {
  type: "space_deleted";
  data: {
    id: Hash;
  };
};

/**
 * Resource
 */

type ResourceCreated = {
  type: "resource_created";
  data: {
    fields: ResourceFields;
  };
};

type ResourceUpdated = {
  type: "resource_updated";
  data: {
    id: Hash;
    fields: ResourceFields;
  };
};

type ResourceDeleted = {
  type: "resource_deleted";
  data: {
    id: Hash;
  };
};

/**
 * Event
 */

type EventCreated = {
  type: "event_created";
  data: {
    fields: EventFields;
  };
};

type EventUpdated = {
  type: "event_updated";
  data: {
    id: Hash;
    fields: EventFields;
  };
};

type EventDeleted = {
  type: "event_deleted";
  data: {
    id: Hash;
  };
};

/**
 * Requests and responses
 */

type SpaceRequested = {
  type: "space_requested";
  data: {
    eventId: Hash;
    spaceId: Hash;
    message: string;
    timePeriod: TimeSpan[];
  };
};

type SpaceRequestAccepted = {
  type: "space_request_accepted";
  data: {
    requestId: Hash;
  };
};

type SpaceRequestRejected = {
  type: "space_request_rejected";
  data: {
    requestId: Hash;
  };
};

/**
 * Message for explicitly cancelling a previously issued space request. Should not be used when a
 * request can be considered implicitly cancelled due to event deletion or other changes which may
 * impact existing requests.
 */
type SpaceRequestCancelled = {
  type: "space_request_cancelled";
  data: {
    requestId: Hash;
  };
};

/**
 * Message for explicitly revoking a previously accepted space request. Should not be used when a
 * request can be considered implicitly revoked due to space deletion or other changes which may
 * impact existing requests.
 */
type SpaceRequestAcceptanceRevoked = {
  type: "space_request_acceptance_revoked";
  data: {
    requestAcceptanceId: Hash;
  };
};

type ResourceRequested = {
  type: "resource_requested";
  data: {
    resourceId: Hash;
    eventId: Hash;
    message: string;
    timeSpan: TimeSpan;
  };
};

type ResourceRequestAccepted = {
  type: "resource_request_accepted";
  data: {
    requestId: Hash;
  };
};

type ResourceRequestRejected = {
  type: "resource_request_rejected";
  data: {
    requestId: Hash;
  };
};

/**
 * Message for explicitly cancelling a previously issued resource request. Should not be used when a
 * request can be considered implicitly cancelled due to event deletion or other changes which may
 * impact existing requests.
 */
type ResourceRequestCancelled = {
  type: "resource_request_cancelled";
  data: {
    requestId: Hash;
  };
};

/**
 * Message for explicitly revoking a previously accepted resource request. Should not be used when a
 * request can be considered implicitly revoked due to resource deletion or other changes which may
 * impact existing requests.
 */
type ResourceRequestAcceptanceRevoked = {
  type: "resource_request_acceptance_revoked";
  data: {
    requestAcceptanceId: Hash;
  };
};

/**
 * Roles
 */

type UserRoleAssigned = {
  type: "user_role_assigned";
  data: {
    publicKey: PublicKey;
    role: "publisher" | "organiser" | "admin";
  };
};


/**
 * The different subscription types which exist for a calendar. Each represents a logical set of
 * data which can be subscribed to independently.
 */
type TopicType = "inbox" | "data";

type Subscription = {
  calendarId: Hash;
  type: TopicType;
};


/**
 * (´ヮ´)八(*ﾟ▽ﾟ*)
 * Database Schema
 * 
 * How the data looks that we store in the frontend indexed db.
 */

type User = {
  id: PublicKey;
  name: string;
};

type Calendar = {
  id: Hash;
  ownerId: PublicKey;
  streamId: Hash;
  streamOwner: PublicKey;
  streamName: StreamName;
  name: string;
  // TODO: Should we support non-consecutive dates? It could be arrays of TimeSpan? The
  // `CalendarCreated` fields contains a TimeSpan[] so it's possible to encode non-consecutive
  // dates there, but we don't need to support that in the app right now. Here I've left it as a
  // single time range.
  startDate: Date;
  endDate?: Date;
};

type AccessRequest = {
  id: Hash;
  calendarId: Hash;
  from: PublicKey;
  name: string;
  message: string;
};

type AccessResponse = {
  id: Hash;
  calendarId: Hash;
  from: PublicKey;
  requestId: Hash;
  accept: boolean;
};

type CalendarEvent = {
  id: Hash;
  calendarId: Hash;
  ownerId: PublicKey;
} & EventFields;

type Space = {
  id: Hash;
  calendarId: Hash;
  ownerId: PublicKey;
  booked: BookedTimeSpan[];
} & SpaceFields;

type SpaceRequest = {
  id: Hash;
<<<<<<< HEAD
  space: {
    id: Hash;
    name: string;
  };
  event: {
    id: Hash;
    name: string;
    startDate: Date;
    endDate: Date;
  };
=======
  spaceId: Hash;
  eventId: Hash;
>>>>>>> c637a537
  message: string;
  timeSpan: TimeSpan;
  response: SpaceResponse | null;
};

type SpaceResponse = {
  id: Hash;
  calendarId: Hash;
  request: SpaceRequest;
  answer: Answer;
};

type Resource = {
  id: Hash;
  calendarId: Hash;
  ownerId: PublicKey;
  booked: BookedTimeSpan[];
} & ResourceFields;

type ResourceRequest = {
  id: Hash;
<<<<<<< HEAD
  resource: {
    id: Hash;
    name: string;
  };
  event: {
    id: Hash;
    name: string;
    startDate: Date;
    endDate: Date;
    location: string;
  };
=======
  resourceId: Hash;
  eventId: Hash;
>>>>>>> c637a537
  message: string;
  timeSpan: TimeSpan;
  response: ResourceResponse | null;
};

type ResourceResponse = {
  id: Hash;
  calendarId: Hash;
  request: ResourceRequest;
  answer: Answer;
};

type Settings = {
  name: string;
  value: Hash | string;
};
<<<<<<< HEAD

type CalendarAccessRequest = {
  calendarId: Hash;
  name: string;
  message: string;
};
=======
>>>>>>> c637a537


<<<<<<< HEAD
type StreamName = "calendar" | "calendar/inbox";

type Stream = {
  id: Hash;
  owner: PublicKey;
  name: StreamName;
};

type Topic = string;
=======
/**
 * (´ヮ´)八(*ﾟ▽ﾟ*)
 * Application Data
 */

type RequestEvent = SpaceRequest | ResourceRequest | AccessRequest;
>>>>>>> c637a537
<|MERGE_RESOLUTION|>--- conflicted
+++ resolved
@@ -658,21 +658,8 @@
 
 type SpaceRequest = {
   id: Hash;
-<<<<<<< HEAD
-  space: {
-    id: Hash;
-    name: string;
-  };
-  event: {
-    id: Hash;
-    name: string;
-    startDate: Date;
-    endDate: Date;
-  };
-=======
   spaceId: Hash;
   eventId: Hash;
->>>>>>> c637a537
   message: string;
   timeSpan: TimeSpan;
   response: SpaceResponse | null;
@@ -694,22 +681,8 @@
 
 type ResourceRequest = {
   id: Hash;
-<<<<<<< HEAD
-  resource: {
-    id: Hash;
-    name: string;
-  };
-  event: {
-    id: Hash;
-    name: string;
-    startDate: Date;
-    endDate: Date;
-    location: string;
-  };
-=======
   resourceId: Hash;
   eventId: Hash;
->>>>>>> c637a537
   message: string;
   timeSpan: TimeSpan;
   response: ResourceResponse | null;
@@ -726,18 +699,15 @@
   name: string;
   value: Hash | string;
 };
-<<<<<<< HEAD
-
-type CalendarAccessRequest = {
-  calendarId: Hash;
-  name: string;
-  message: string;
-};
-=======
->>>>>>> c637a537
-
-
-<<<<<<< HEAD
+
+
+/**
+ * (´ヮ´)八(*ﾟ▽ﾟ*)
+ * Application Data
+ */
+
+type RequestEvent = SpaceRequest | ResourceRequest | AccessRequest;
+
 type StreamName = "calendar" | "calendar/inbox";
 
 type Stream = {
@@ -746,12 +716,4 @@
   name: StreamName;
 };
 
-type Topic = string;
-=======
-/**
- * (´ヮ´)八(*ﾟ▽ﾟ*)
- * Application Data
- */
-
-type RequestEvent = SpaceRequest | ResourceRequest | AccessRequest;
->>>>>>> c637a537
+type Topic = string;