/**
 * ദ്ദി(˵ •̀ ᴗ - ˵ ) ✧
 * Core Types
 */

/**
 * Hexadecimal-encoded BLAKE3 hash.
 */
type Hash = string;

/**
 * Hexadecimal-encoded Ed25519 public key.
 */
type PublicKey = string;

/**
 * URL to where images (blobs) are served from locally via HTTP.
 */
type Image = string;

/**
 *ヾ( ˃ᴗ˂ )◞ • *✰
 * Channel Messages
 */

/**
 * Messages received from the "backend -> frontend" channel.
 *
 * Not all messages sent on this channel come from the same source, some
 * represent actual application events which are persisted and synced from
 * other peers, some others are "ephemeral" messages, some others are "system
 * events" informing us about changes in the backend.
 *
 * Channels can be established with help of the Tauri API to allow a
 * one-directional communication interface between the backend and frontend.
 *
 * Read more here: https://v2.tauri.app/develop/calling-frontend/#channels
 */
type ChannelMessage =
  | StreamMessage
  | InviteCodesReadyMessage
  | InviteCodesMessage
  | SystemMessage;

/**
 * ଘ(˵╹-╹)━☆•.,¸.•*
 * Stream Processor
 */

/**
 * Messages coming from the backend stream processor.
 *
 * These messages result from p2panda operations which are processed by the
 * backend stream pipeline. Their payloads are forwarded to the frontend in form
 * of "application messages".
 *
 * If an error occurred during stream processing, the error message is
 * forwarded to the frontend, in case it makes sense to show an error to the
 * user, etc.
 */
type StreamMessage = ApplicationMessage | StreamErrorMessage;

/**
 * Something went wrong when processing this p2panda operation in the backend.
 */
type StreamErrorMessage = {
  meta: StreamMessageMeta;
  event: "error";
  data: string;
};

/**
 * Application messages are passed to the frontend from the backend. They
 * contain the payload of an p2panda operation which was either created by our
 * peer or received from a remote peer via the p2p network.
 *
 * The payloads are "application events" which represent the "actual data" of
 * this application. Every event informs the application that some state has
 * changed (similar to "event sourcing" or "stream processing" patterns).
 *
 * At this stage we can assume that messages have been processed by the backend
 * stream pipeline, which means they are persisted, validated in terms of
 * cryptographic integrity and causally ordered so we can reason about the order
 * of events in a distributed system.
 *
 * Since the frontend applies additional processing steps we can't assume yet
 * that these messages are "correct". All additional "application logic" still
 * needs to be applied. We can see the processing pipeline as a whole, spanning
 * from backend to frontend.
 *
 * Every application message needs to be explicitly "acknowledged" after it has
 * been successfully processed by the frontend. Acks inform the backend that it
 * doesn't need to re-send this message again next time the process starts.
 */
type ApplicationMessage = {
  meta: StreamMessageMeta;
  event: "application";
  data: ApplicationEvent;
};

/**
 * Additional data we've received from the processed p2panda operation.
 */
type StreamMessageMeta = {
  calendarId: Hash;
  operationId: Hash;
  publicKey: PublicKey;
};

/**
 * o( ❛ᴗ❛ )o
 * System Messages
 */

/**
 * System messages occur when an action or event occurred on our own node, they don't represent
 * messages passed around the network. They can be the result of a command being called or some
 * backend state change.
 */

type SystemMessage = CalendarSelected | SubscribedToCalendar | NetworkEvent;

/**
 * We have selected a new calendar and are ready to receive it's events.
 */
type CalendarSelected = {
  event: "calendar_selected";
  calendarId: string;
};

/**
 * We have successfully subscribed to (but not necessarily selected) a new calendar.
 */
type SubscribedToCalendar = {
  event: "subscribed_to_calendar";
  calendarId: string;
};

/**
 * We received a network system event from the backend node.
 */
type NetworkEvent = {
  event: "network_event";
  // @TODO: define all possible system events we will receive on the frontend
  data: any;
};

/**
 * ( 'з｀)ﾉ⌒♥*:･。.
 * Invite Codes
 */

/**
 * We've successfully entered the p2p gossip overlay and are ready now to
 * request resolved "invite codes" or resolve them for others.
 *
 * We can only enter a gossip overlay if at least one other peer has been
 * discovered. This event indicates that we've found this first peer!
 */
type InviteCodesReadyMessage = {
  event: "invite_codes_ready";
};

/**
 * We've received an "invite codes" request or response from the network.
 */
type InviteCodesMessage = {
  event: "invite_codes";
  data: ResolveInviteCodeRequest | ResolveInviteCodeResponse;
};

/**
 * Message requesting to resolve an invite code to all calendar data the peer
 * needs to join.
 */
type ResolveInviteCodeRequest = {
  messageType: "request";
  timestamp: number;
  inviteCode: string;
};

/**
 * Message responding with resolved calendar data, answering the initial
 * request of another peer.
 */
type ResolveInviteCodeResponse = {
  messageType: "response";
  timestamp: number;
  inviteCode: string;
  calendarId: Hash;
  calendarName: string;
};

/**
 * ヾ( ˃ᴗ˂ )◞ • *✰
 * Our Protocol!!!
 */

/**
 * All events our application can create, send or receive on the network.
 *
 * Every event is processed by our application. We can learn about newly
 * created, changed or deleted application data from these events and can
 * accordingly adjust our local state in an "event sourcing" manner.
 *
 * As soon as we've "processed", "materialized" or "indexed" (there's many
 * similar words for this), we've created or changed our application data
 * which is further defined below.
 */

type ApplicationEvent =
  | UserProfileUpdated
  | CalendarCreated
  | CalendarUpdated
  | CalendarDeleted
  | CalendarAccessRequested
  | CalendarAccessAccepted
  | CalendarAccessRejected
  | CalendarAccessRejected
  | PageUpdated
  | SpaceCreated
  | SpaceUpdated
  | SpaceDeleted
  | ResourceCreated
  | ResourceUpdated
  | ResourceDeleted
  | EventCreated
  | EventUpdated
  | EventDeleted
  | SpaceRequested
  | SpaceRequestAccepted
  | SpaceRequestRejected
  | SpaceRequestCancelled
  | SpaceRequestAcceptanceRevoked
  | ResourceRequested
  | ResourceRequestAccepted
  | ResourceRequestRejected
  | ResourceRequestCancelled
  | ResourceRequestAcceptanceRevoked
  | UserRoleAssigned;

/**
 * Reused types
 */

type SpaceRequestId = Hash;
type ResourceRequestId = Hash;

type CalendarFields = {
  name: string;
  dates: TimeSpan[];
};

type SpaceFields = {
  type: "physical" | "gps" | "virtual";
  name: string;
  location: PhysicalLocation | GPSLocation | VirtualLocation;
  capacity: number;
  accessibility: string;
  description: string;
  contact: string;
  link: Link;
  images: Image[];
  availability: TimeSpan[] | "always";
  multiBookable: boolean;
};

type ResourceFields = {
  name: string;
  description: string;
  contact: string;
  link: Link;
  images: Image[];
  availability: TimeSpan[] | "always";
  multiBookable: boolean;
};

type EventFields = {
  name: string;
  description: string;
  location?: SpaceRequestId; // ref to a space
  startDate: Date; // allocated time of a space
  endDate: Date; // allocated time of a space
  publicStartDate?: Date; // public facing
  publicEndDate?: Date; // public facing
  resources: ResourceRequestId[];
  links: Link[];
  images: Image[];
};

/**
 * User
 *
 * NOTE: sent on `inbox` channel
 */

type UserProfileUpdated = {
  type: "user_profile_updated";
  data: {
    name: string;
  };
};

/**
 * Access
 *
 * NOTE: sent on `inbox` channel
 */

type CalendarAccessRequested = {
  type: "calendar_access_requested";
  data: {
    calendarId: Hash;
    name: string;
    message: string;
  };
};

type CalendarAccessAccepted = {
  type: "calendar_access_accepted";
  data: {
    requestId: Hash;
  };
};

type CalendarAccessRejected = {
  type: "calendar_access_rejected";
  data: {
    requestId: Hash;
  };
};

/**
 * Calendar
 */

type CalendarCreated = {
  type: "calendar_created";
  data: {
    fields: CalendarFields;
  };
};

type CalendarUpdated = {
  type: "calendar_updated";
  data: {
    id: Hash;
    fields: CalendarFields;
  };
};

type PageUpdated = {
  type: "page_updated";
  data: {
    page_type: "spaces" | "resources" | "about";
    description: string;
  };
};

type CalendarDeleted = {
  type: "calendar_deleted";
  data: {
    id: Hash;
  };
};

/**
 * Space
 */

type SpaceCreated = {
  type: "space_created";
  data: {
    fields: SpaceFields;
  };
};

type SpaceUpdated = {
  type: "space_updated";
  data: {
    id: Hash;
    fields: SpaceFields;
  };
};

type SpaceDeleted = {
  type: "space_deleted";
  data: {
    id: Hash;
  };
};

/**
 * Resource
 */

type ResourceCreated = {
  type: "resource_created";
  data: {
    fields: ResourceFields;
  };
};

type ResourceUpdated = {
  type: "resource_updated";
  data: {
    id: Hash;
    fields: ResourceFields;
  };
};

type ResourceDeleted = {
  type: "resource_deleted";
  data: {
    id: Hash;
  };
};

/**
 * Event
 */

type EventCreated = {
  type: "event_created";
  data: {
    fields: EventFields;
  };
};

type EventUpdated = {
  type: "event_updated";
  data: {
    id: Hash;
    fields: EventFields;
  };
};

type EventDeleted = {
  type: "event_deleted";
  data: {
    id: Hash;
  };
};

/**
 * Requests and responses
 */

type SpaceRequested = {
  type: "space_requested";
  data: {
    eventId: Hash;
    spaceId: Hash;
    message: string;
    timePeriod: TimeSpan[];
  };
};

type SpaceRequestAccepted = {
  type: "space_request_accepted";
  data: {
    requestId: Hash;
  };
};

type SpaceRequestRejected = {
  type: "space_request_rejected";
  data: {
    requestId: Hash;
  };
};

/**
 * Message for explicitly cancelling a previously issued space request. Should not be used when a
 * request can be considered implicitly cancelled due to event deletion or other changes which may
 * impact existing requests.
 */
type SpaceRequestCancelled = {
  type: "space_request_cancelled";
  data: {
    requestId: Hash;
  };
};

/**
 * Message for explicitly revoking a previously accepted space request. Should not be used when a
 * request can be considered implicitly revoked due to space deletion or other changes which may
 * impact existing requests.
 */
type SpaceRequestAcceptanceRevoked = {
  type: "space_request_acceptance_revoked";
  data: {
    requestAcceptanceId: Hash;
  };
};

type ResourceRequested = {
  type: "resource_requested";
  data: {
    resourceId: Hash;
    eventId: Hash;
    message: string;
    timeSpan: TimeSpan;
  };
};

type ResourceRequestAccepted = {
  type: "resource_request_accepted";
  data: {
    requestId: Hash;
  };
};

type ResourceRequestRejected = {
  type: "resource_request_rejected";
  data: {
    requestId: Hash;
  };
};

/**
 * Message for explicitly cancelling a previously issued resource request. Should not be used when a
 * request can be considered implicitly cancelled due to event deletion or other changes which may
 * impact existing requests.
 */
type ResourceRequestCancelled = {
  type: "resource_request_cancelled";
  data: {
    requestId: Hash;
  };
};

/**
 * Message for explicitly revoking a previously accepted resource request. Should not be used when a
 * request can be considered implicitly revoked due to resource deletion or other changes which may
 * impact existing requests.
 */
type ResourceRequestAcceptanceRevoked = {
  type: "resource_request_acceptance_revoked";
  data: {
    requestAcceptanceId: Hash;
  };
};

/**
 * Roles
 */

type UserRoleAssigned = {
  type: "user_role_assigned";
  data: {
    publicKey: PublicKey;
    role: "publisher" | "organiser" | "admin";
  };
};

/**
 * (´ヮ´)八(*ﾟ▽ﾟ*)
 * Application Data
 */

type FlattenField<T, K extends keyof T> = Omit<T, K> & T[K];

type User = {
  id: PublicKey;
  name: string;
};

type Calendar = {
  id: Hash;
  ownerId: PublicKey;
  name: string;
  // TODO: Should we support non-consecutive dates? It could be arrays of TimeSpan? The
  // `CalendarCreated` fields contains a TimeSpan[] so it's possible to encode non-consecutive
  // dates there, but we don't need to support that in the app right now. Here I've left it as a
  // single time range.
  startDate: Date;
  endDate?: Date;
};

type AccessRequest = {
  id: Hash;
  calendarId: Hash;
  publicKey: PublicKey;
};

type AccessResponse = {
  id: Hash;
  from: PublicKey;
  requestId: Hash;
  accept: boolean;
};

type CalendarEvent = FlattenField<
  {
    id: Hash;
    ownerId: PublicKey;
    fields: EventFields;
  },
  "fields"
>;

type Link = {
  type: "ticket" | "custom";
  title: null | string;
  url: string;
};

type Space = FlattenField<
  {
    id: Hash;
    ownerId: PublicKey;
    booked: BookedTimeSpan[];
    fields: SpaceFields;
  },
  "fields"
>;

// TODO: TBC from open street maps
type PhysicalLocation = {
  street: string;
  city: string;
  state: string;
  zip: string;
  country: string; // TODO: ISO 3166
};

type GPSLocation = {
  lat: string;
  lon: string;
};

type VirtualLocation = string;

type SpaceRequest = {
  id: Hash;
  space: {
    id: Hash;
    name: string;
  }
  event: {
    id: Hash;
    name: string;
    startDate: Date;
    endDate: Date;
  }
  message: string;
  timeSpan: TimeSpan;
  response: SpaceResponse | null;
};

type SpaceResponse = {
  id: Hash;
  request: SpaceRequest;
  answer: Answer;
};

type Resource = FlattenField<
  {
    id: Hash;
    ownerId: PublicKey;
    booked: BookedTimeSpan[];
    fields: ResourceFields;
  },
  "fields"
>;

type ResourceRequest = {
  id: Hash;
  resource: {
    id: Hash;
    name: string
  }
  event: {
    id: Hash;
    name: string;
    startDate: Date;
    endDate: Date;
    location: string;
  }
  message: string;
  timeSpan: TimeSpan;
  response: ResourceResponse | null;
};

type ResourceResponse = {
  id: Hash;
  request: ResourceRequest;
  answer: Answer;
};

type Answer = "approve" | "reject";

type TimeSpan = {
  start: Date;
  end: Date;
};

type BookedTimeSpan = TimeSpan & {
  event: Hash;
};

type Settings = {
  name: string;
  value: Hash | string;
<<<<<<< HEAD
}

type CalendarAccessRequest = {
  calendarId: Hash;
  name: string;
  message: string;
}

type RequestEvent = SpaceRequest | ResourceRequest | CalendarAccessRequest
=======
};

/**
 * The different subscription types which exist for a calendar. Each represents a logical set of
 * data which can be subscribed to independently.
 */
type TopicType = "inbox" | "data";

type Subscription = {
  calendarId: Hash;
  type: TopicType;
};
>>>>>>> 2676cb4d
<|MERGE_RESOLUTION|>--- conflicted
+++ resolved
@@ -703,7 +703,6 @@
 type Settings = {
   name: string;
   value: Hash | string;
-<<<<<<< HEAD
 }
 
 type CalendarAccessRequest = {
@@ -712,9 +711,7 @@
   message: string;
 }
 
-type RequestEvent = SpaceRequest | ResourceRequest | CalendarAccessRequest
-=======
-};
+type RequestEvent = SpaceRequest | ResourceRequest | CalendarAccessRequest;
 
 /**
  * The different subscription types which exist for a calendar. Each represents a logical set of
@@ -725,5 +722,4 @@
 type Subscription = {
   calendarId: Hash;
   type: TopicType;
-};
->>>>>>> 2676cb4d
+};