/**
 * ദ്ദി(˵ •̀ ᴗ - ˵ ) ✧
 * Core Types
 */

/**
 * Hexadecimal-encoded BLAKE3 hash.
 */
type Hash = string;

/**
 * The hash identifier of a stream.
 */
type StreamId = Hash;

/**
 * The hash identifier of a single operation.
 */
type OperationId = Hash;


/**
 * A topic which can be subscribed to on the network layer.
 */
type Topic = string;

/**
 * A long-lived "owned" data stream.
 */
type Stream = {
  id: StreamId;
  rootHash: Hash;
  owner: PublicKey;
};

type LogId = {
  stream: Stream,
  logPath: LogPath
}

/**
 * The path portion of a log id.
 */
type LogPath = "calendar" | "calendar/inbox";

/**
 * Hexadecimal-encoded Ed25519 public key.
 */
type PublicKey = string;

/**
 * URL to where images (blobs) are served from locally via HTTP.
 */
type Image = string;

/**
 *ヾ( ˃ᴗ˂ )◞ • *✰
 * Channel Messages
 */

/**
 * Messages received from the "backend -> frontend" channel.
 *
 * Not all messages sent on this channel come from the same source, some
 * represent actual application events which are persisted and synced from
 * other peers, some others are "ephemeral" messages, some others are "system
 * events" informing us about changes in the backend.
 *
 * Channels can be established with help of the Tauri API to allow a
 * one-directional communication interface between the backend and frontend.
 *
 * Read more here: https://v2.tauri.app/develop/calling-frontend/#channels
 */
type ChannelMessage =
  | StreamMessage
  | EphemeralMessage
  | SystemMessage;

/**
 * ଘ(˵╹-╹)━☆•.,¸.•*
 * Stream Processor
 */

/**
 * Messages coming from the backend stream processor.
 *
 * These messages result from p2panda operations which are processed by the
 * backend stream pipeline. Their payloads are forwarded to the frontend in form
 * of "application messages".
 *
 * If an error occurred during stream processing, the error message is
 * forwarded to the frontend, in case it makes sense to show an error to the
 * user, etc.
 */
type StreamMessage = ApplicationMessage | StreamErrorMessage;

/**
 * Something went wrong when processing this p2panda operation in the backend.
 */
type StreamErrorMessage = {
  meta: StreamMessageMeta;
  event: "error";
  data: string;
};

/**
 * Application messages are passed to the frontend from the backend. They
 * contain the payload of an p2panda operation which was either created by our
 * peer or received from a remote peer via the p2p network.
 *
 * The payloads are "application events" which represent the "actual data" of
 * this application. Every event informs the application that some state has
 * changed (similar to "event sourcing" or "stream processing" patterns).
 *
 * At this stage we can assume that messages have been processed by the backend
 * stream pipeline, which means they are persisted, validated in terms of
 * cryptographic integrity and causally ordered so we can reason about the order
 * of events in a distributed system.
 *
 * Since the frontend applies additional processing steps we can't assume yet
 * that these messages are "correct". All additional "application logic" still
 * needs to be applied. We can see the processing pipeline as a whole, spanning
 * from backend to frontend.
 *
 * Every application message needs to be explicitly "acknowledged" after it has
 * been successfully processed by the frontend. Acks inform the backend that it
 * doesn't need to re-send this message again next time the process starts.
 */
type ApplicationMessage = {
  meta: StreamMessageMeta;
  event: "application";
  data: ApplicationEvent;
};

/**
 * Additional data we've received from the processed p2panda operation.
 */
type StreamMessageMeta = {
  operationId: Hash;
  author: PublicKey;
  stream: Stream;
  logPath: LogPath;
};

/**
 * o( ❛ᴗ❛ )o
 * System Messages
 */

/**
 * System messages occur when an action or event occurred on our own node, they don't represent
 * messages passed around the network. They can be the result of a command being called or some
 * backend state change.
 */

type SystemMessage = CalendarSelected | SubscribedToCalendar | NetworkEvent;

/**
 * We have selected a new calendar and are ready to receive it's events.
 */
type CalendarSelected = {
  event: "calendar_selected";
  calendarId: string;
};

/**
 * We have successfully subscribed to (but not necessarily selected) a new calendar.
 */
type SubscribedToCalendar = {
  event: "subscribed_to_calendar";
  calendarId: string;
};

/**
 * We received a network system event from the backend node.
 */
type NetworkEvent = {
  event: "network_event";
  // @TODO: define all possible system events we will receive on the frontend
  data: any;
};

/**
 * ( 'з｀)ﾉ⌒♥*:･。.
 * Invite Codes
 */

/**
 * We've received an "invite codes" request or response from the network.
 */
type EphemeralMessage = {
  event: "ephemeral";
  data: ResolveInviteCodeRequest | ResolveInviteCodeResponse;
};

/**
 * Message requesting to resolve an invite code to all calendar data the peer
 * needs to join.
 */
type ResolveInviteCodeRequest = {
  messageType: "request";
  timestamp: number;
  inviteCode: string;
};

/**
 * Message responding with resolved calendar data, answering the initial
 * request of another peer.
 */
type ResolveInviteCodeResponse = {
  messageType: "response";
  timestamp: number;
  inviteCode: string;
  calendarStream: Stream;
  calendarName: string;
};

/**
 * ヾ( ˃ᴗ˂ )◞ • *✰
 * Our Protocol!!!
 */

/**
 * All events our application can create, send or receive on the network.
 *
 * Every event is processed by our application. We can learn about newly
 * created, changed or deleted application data from these events and can
 * accordingly adjust our local state in an "event sourcing" manner.
 *
 * As soon as we've "processed", "materialized" or "indexed" (there's many
 * similar words for this), we've created or changed our application data
 * which is further defined below.
 */

type ApplicationEvent =
  | UserProfileUpdated
  | CalendarCreated
  | CalendarUpdated
  | CalendarDeleted
  | CalendarAccessRequested
  | CalendarAccessAccepted
  | CalendarAccessRejected
  | CalendarAccessRejected
  | PageUpdated
  | SpaceCreated
  | SpaceUpdated
  | SpaceDeleted
  | ResourceCreated
  | ResourceUpdated
  | ResourceDeleted
  | EventCreated
  | EventUpdated
  | EventDeleted
  | SpaceRequested
  | SpaceRequestAccepted
  | SpaceRequestRejected
  | SpaceRequestCancelled
  | SpaceRequestAcceptanceRevoked
  | ResourceRequested
  | ResourceRequestAccepted
  | ResourceRequestRejected
  | ResourceRequestCancelled
  | ResourceRequestAcceptanceRevoked
  | UserRoleAssigned;

/**
 * Reused types
 */

type SpaceRequestId = Hash;
type ResourceRequestId = Hash;

type Link = {
  type: "ticket" | "custom";
  title: null | string;
  url: string;
};

type TimeSpan = {
  start: Date;
  end: Date;
};

type BookedTimeSpan = TimeSpan & {
  event: Hash;
};

// TODO: TBC from open street maps
type PhysicalLocation = {
  street: string;
  city: string;
  state: string;
  zip: string;
  country: string; // TODO: ISO 3166
};

type GPSLocation = {
  lat: string;
  lon: string;
};

type VirtualLocation = string;

type Answer = "approve" | "reject";

type CalendarFields = {
  name: string;
  dates: TimeSpan[];
};

type SpaceFields = {
  type: "physical" | "gps" | "virtual";
  name: string;
  location: PhysicalLocation | GPSLocation | VirtualLocation;
  capacity: number;
  accessibility: string;
  description: string;
  contact: string;
  link: Link | null;
  message: string;
  images: Image[];
  availability: TimeSpan[] | "always";
  multiBookable: boolean;
};

type ResourceFields = {
  name: string;
  description: string;
  contact: string;
  link: Link;
  images: Image[];
  availability: TimeSpan[] | "always";
  multiBookable: boolean;
};

type EventFields = {
  name: string;
  description: string;
  location?: SpaceRequestId; // ref to a space
  startDate: Date; // allocated time of a space
  endDate: Date; // allocated time of a space
  publicStartDate?: Date; // public facing
  publicEndDate?: Date; // public facing
  resources: ResourceRequestId[];
  links: Link[];
  images: Image[];
};

/**
 * User
 *
 * NOTE: sent on `inbox` channel
 */

type UserProfileUpdated = {
  type: "user_profile_updated";
  data: {
    name: string;
  };
};

/**
 * Access
 *
 * NOTE: sent on `inbox` channel
 */

type CalendarAccessRequested = {
  type: "calendar_access_requested";
  data: {
    // @TODO(sam): we should switch to using the streamId as the "access reference" for a calendar.
    calendarId: Hash;
    name: string;
    message: string;
  };
};

type CalendarAccessAccepted = {
  type: "calendar_access_accepted";
  data: {
    requestId: Hash;
  };
};

type CalendarAccessRejected = {
  type: "calendar_access_rejected";
  data: {
    requestId: Hash;
  };
};

/**
 * Calendar
 */

type CalendarCreated = {
  type: "calendar_created";
  data: {
    fields: CalendarFields;
  };
};

type CalendarUpdated = {
  type: "calendar_updated";
  data: {
    id: Hash;
    fields: CalendarFields;
  };
};

type PageUpdated = {
  type: "page_updated";
  data: {
    page_type: "spaces" | "resources" | "about";
    description: string;
  };
};

type CalendarDeleted = {
  type: "calendar_deleted";
  data: {
    id: Hash;
  };
};

/**
 * Space
 */

type SpaceCreated = {
  type: "space_created";
  data: {
    fields: SpaceFields;
  };
};

type SpaceUpdated = {
  type: "space_updated";
  data: {
    id: Hash;
    fields: SpaceFields;
  };
};

type SpaceDeleted = {
  type: "space_deleted";
  data: {
    id: Hash;
  };
};

/**
 * Resource
 */

type ResourceCreated = {
  type: "resource_created";
  data: {
    fields: ResourceFields;
  };
};

type ResourceUpdated = {
  type: "resource_updated";
  data: {
    id: Hash;
    fields: ResourceFields;
  };
};

type ResourceDeleted = {
  type: "resource_deleted";
  data: {
    id: Hash;
  };
};

/**
 * Event
 */

type EventCreated = {
  type: "event_created";
  data: {
    fields: EventFields;
  };
};

type EventUpdated = {
  type: "event_updated";
  data: {
    id: Hash;
    fields: EventFields;
  };
};

type EventDeleted = {
  type: "event_deleted";
  data: {
    id: Hash;
  };
};

/**
 * Requests and responses
 */

type SpaceRequested = {
  type: "space_requested";
  data: {
    eventId: Hash;
    spaceId: Hash;
    message: string;
    timePeriod: TimeSpan[];
  };
};

type SpaceRequestAccepted = {
  type: "space_request_accepted";
  data: {
    requestId: Hash;
  };
};

type SpaceRequestRejected = {
  type: "space_request_rejected";
  data: {
    requestId: Hash;
  };
};

/**
 * Message for explicitly cancelling a previously issued space request. Should not be used when a
 * request can be considered implicitly cancelled due to event deletion or other changes which may
 * impact existing requests.
 */
type SpaceRequestCancelled = {
  type: "space_request_cancelled";
  data: {
    requestId: Hash;
  };
};

/**
 * Message for explicitly revoking a previously accepted space request. Should not be used when a
 * request can be considered implicitly revoked due to space deletion or other changes which may
 * impact existing requests.
 */
type SpaceRequestAcceptanceRevoked = {
  type: "space_request_acceptance_revoked";
  data: {
    requestAcceptanceId: Hash;
  };
};

type ResourceRequested = {
  type: "resource_requested";
  data: {
    resourceId: Hash;
    eventId: Hash;
    message: string;
    timeSpan: TimeSpan;
  };
};

type ResourceRequestAccepted = {
  type: "resource_request_accepted";
  data: {
    requestId: Hash;
  };
};

type ResourceRequestRejected = {
  type: "resource_request_rejected";
  data: {
    requestId: Hash;
  };
};

/**
 * Message for explicitly cancelling a previously issued resource request. Should not be used when a
 * request can be considered implicitly cancelled due to event deletion or other changes which may
 * impact existing requests.
 */
type ResourceRequestCancelled = {
  type: "resource_request_cancelled";
  data: {
    requestId: Hash;
  };
};

/**
 * Message for explicitly revoking a previously accepted resource request. Should not be used when a
 * request can be considered implicitly revoked due to resource deletion or other changes which may
 * impact existing requests.
 */
type ResourceRequestAcceptanceRevoked = {
  type: "resource_request_acceptance_revoked";
  data: {
    requestAcceptanceId: Hash;
  };
};

/**
 * Roles
 */

type UserRoleAssigned = {
  type: "user_role_assigned";
  data: {
    publicKey: PublicKey;
    role: "publisher" | "organiser" | "admin";
  };
};

/**
 * The different subscription types which exist for a calendar. Each represents a logical set of
 * data which can be subscribed to independently.
 */
type TopicType = "inbox" | "data";

type Subscription = {
  calendarId: Hash;
  type: TopicType;
};

/**
 * (´ヮ´)八(*ﾟ▽ﾟ*)
 * Database Schema
 *
 * How the data looks that we store in the frontend indexed db.
 */

type User = {
  id: PublicKey;
  name: string;
};

type Calendar = {
  id: Hash;
  ownerId: PublicKey;
  name: string;
  // TODO: Should we support non-consecutive dates? It could be arrays of TimeSpan? The
  // `CalendarCreated` fields contains a TimeSpan[] so it's possible to encode non-consecutive
  // dates there, but we don't need to support that in the app right now. Here I've left it as a
  // single time range.
  startDate: Date;
  endDate?: Date;
};

type AccessRequest = {
  id: Hash;
  calendarId: Hash;
  from: PublicKey;
  name: string;
  message: string;
};

type AccessResponse = {
  id: Hash;
  calendarId: Hash;
  from: PublicKey;
  requestId: Hash;
  accept: boolean;
};

type CalendarEvent = {
  id: Hash;
  calendarId: Hash;
  ownerId: PublicKey;
} & EventFields;

type Space = {
  id: Hash;
  calendarId: Hash;
  ownerId: PublicKey;
  booked: BookedTimeSpan[];
} & SpaceFields;

type SpaceRequest = {
  id: Hash;
  spaceId: Hash;
  eventId: Hash;
  message: string;
  timeSpan: TimeSpan;
  response: SpaceResponse | null;
};

type SpaceResponse = {
  id: Hash;
  calendarId: Hash;
  request: SpaceRequest;
  answer: Answer;
};

type Resource = {
  id: Hash;
  calendarId: Hash;
  ownerId: PublicKey;
  booked: BookedTimeSpan[];
} & ResourceFields;

type ResourceRequest = {
  id: Hash;
  resourceId: Hash;
  eventId: Hash;
  message: string;
  timeSpan: TimeSpan;
  response: ResourceResponse | null;
};

type ResourceResponse = {
  id: Hash;
  calendarId: Hash;
  request: ResourceRequest;
  answer: Answer;
};

type Settings = {
  name: string;
  value: Hash | string;
};

/**
 * (´ヮ´)八(*ﾟ▽ﾟ*)
 * Application Data
 */

<<<<<<< HEAD
=======
type CalendarId = Hash;

>>>>>>> c7ed0825
type RequestEvent = SpaceRequest | ResourceRequest | AccessRequest;<|MERGE_RESOLUTION|>--- conflicted
+++ resolved
@@ -17,7 +17,6 @@
  * The hash identifier of a single operation.
  */
 type OperationId = Hash;
-
 
 /**
  * A topic which can be subscribed to on the network layer.
@@ -34,9 +33,9 @@
 };
 
 type LogId = {
-  stream: Stream,
-  logPath: LogPath
-}
+  stream: Stream;
+  logPath: LogPath;
+};
 
 /**
  * The path portion of a log id.
@@ -71,10 +70,7 @@
  *
  * Read more here: https://v2.tauri.app/develop/calling-frontend/#channels
  */
-type ChannelMessage =
-  | StreamMessage
-  | EphemeralMessage
-  | SystemMessage;
+type ChannelMessage = StreamMessage | EphemeralMessage | SystemMessage;
 
 /**
  * ଘ(˵╹-╹)━☆•.,¸.•*
@@ -726,9 +722,6 @@
  * Application Data
  */
 
-<<<<<<< HEAD
-=======
 type CalendarId = Hash;
 
->>>>>>> c7ed0825
 type RequestEvent = SpaceRequest | ResourceRequest | AccessRequest;