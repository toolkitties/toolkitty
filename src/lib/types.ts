/* eslint-disable @typescript-eslint/no-unused-vars */
/**
 * ദ്ദി(˵ •̀ ᴗ - ˵ ) ✧
 * Core Types
 */

/**
 * Hexadecimal-encoded BLAKE3 hash.
 */
type Hash = string;

/**
 * The hash identifier of a stream.
 */
type StreamId = Hash;

/**
 * The hash identifier of a single operation.
 */
type OperationId = Hash;

/**
 * A topic which can be subscribed to on the network layer.
 */
type Topic = string;

/**
 * A long-lived "owned" data stream.
 */
type Stream = {
  id: StreamId;
  rootHash: Hash;
  owner: PublicKey;
};

type LogId = {
  stream: Stream;
  logPath: LogPath;
};

/**
 * The path portion of a log id.
 */
type LogPath = "calendar" | "calendar/inbox";

/**
 * Hexadecimal-encoded Ed25519 public key.
 */
type PublicKey = string;

/**
 * URL to where images (blobs) are served from locally via HTTP.
 */
type Image = string;

/**
 *ヾ( ˃ᴗ˂ )◞ • *✰
 * Channel Messages
 */

/**
 * Messages received from the "backend -> frontend" channel.
 *
 * Not all messages sent on this channel come from the same source, some
 * represent actual application events which are persisted and synced from
 * other peers, some others are "ephemeral" messages, some others are "system
 * events" informing us about changes in the backend.
 *
 * Channels can be established with help of the Tauri API to allow a
 * one-directional communication interface between the backend and frontend.
 *
 * Read more here: https://v2.tauri.app/develop/calling-frontend/#channels
 */
type ChannelMessage = StreamMessage | EphemeralMessage | SystemMessage;

/**
 * ଘ(˵╹-╹)━☆•.,¸.•*
 * Stream Processor
 */

/**
 * Messages coming from the backend stream processor.
 *
 * These messages result from p2panda operations which are processed by the
 * backend stream pipeline. Their payloads are forwarded to the frontend in form
 * of "application messages".
 *
 * If an error occurred during stream processing, the error message is
 * forwarded to the frontend, in case it makes sense to show an error to the
 * user, etc.
 */
type StreamMessage = ApplicationMessage | StreamErrorMessage;

/**
 * Something went wrong when processing this p2panda operation in the backend.
 */
type StreamErrorMessage = {
  meta: StreamMessageMeta;
  event: "error";
  data: string;
};

/**
 * Application messages are passed to the frontend from the backend. They
 * contain the payload of an p2panda operation which was either created by our
 * peer or received from a remote peer via the p2p network.
 *
 * The payloads are "application events" which represent the "actual data" of
 * this application. Every event informs the application that some state has
 * changed (similar to "event sourcing" or "stream processing" patterns).
 *
 * At this stage we can assume that messages have been processed by the backend
 * stream pipeline, which means they are persisted, validated in terms of
 * cryptographic integrity and causally ordered so we can reason about the order
 * of events in a distributed system.
 *
 * Since the frontend applies additional processing steps we can't assume yet
 * that these messages are "correct". All additional "application logic" still
 * needs to be applied. We can see the processing pipeline as a whole, spanning
 * from backend to frontend.
 *
 * Every application message needs to be explicitly "acknowledged" after it has
 * been successfully processed by the frontend. Acks inform the backend that it
 * doesn't need to re-send this message again next time the process starts.
 */
type ApplicationMessage = {
  meta: StreamMessageMeta;
  event: "application";
  data: ApplicationEvent;
};

/**
 * Additional data we've received from the processed p2panda operation.
 */
type StreamMessageMeta = {
  operationId: Hash;
  author: PublicKey;
  stream: Stream;
  logPath: LogPath;
};

/**
 * o( ❛ᴗ❛ )o
 * System Messages
 */

/**
 * System messages occur when an action or event occurred on our own node, they don't represent
 * messages passed around the network. They can be the result of a command being called or some
 * backend state change.
 */

type SystemMessage = SubscribedToTopic | NetworkEvent;

/**
 * We have successfully subscribed to (but not necessarily selected) a new calendar.
 */
type SubscribedToTopic =
  | {
      event: "subscribed_to_persisted_topic";
      topic: string;
    }
  | { event: "subscribed_to_ephemeral_topic"; topic: string };

/**
 * We received a network system event from the backend node.
 */
type NetworkEvent = {
  event: "network_event";
  data:
    | GossipJoined
    | GossipLeft
    | GossipNeighborUp
    | GossipNeighborDown
    | PeerDiscovered
    | SyncStarted
    | SyncDone
    | SyncFailed;
};

type GossipJoined = {
  type: "gossip_joined";
  topic_id: string;
  peers: string[];
};

type GossipLeft = {
  type: "gossip_left";
  topic_id: string;
};

type GossipNeighborUp = {
  type: "gossip_neighbor_up";
  topic_id: string;
  peer: string;
};

type GossipNeighborDown = {
  type: "gossip_neighbor_down";
  topic_id: string;
  peer: string;
};

type PeerDiscovered = {
  type: "peer_discovered";
  peer: string;
};

type SyncStarted = {
  type: "sync_start";
  topic: string;
  peer: string;
};

type SyncDone = {
  type: "sync_done";
  topic: string;
  peer: string;
};

type SyncFailed = {
  type: "sync_failed";
  topic: string;
  peer: string;
};

/**
 * ( 'з｀)ﾉ⌒♥*:･。.
 * Invite Codes
 */

/**
 * We've received an "invite codes" request or response from the network.
 */
type EphemeralMessage = {
  event: "ephemeral";
  data: ResolveInviteCodeRequest | ResolveInviteCodeResponse;
};

/**
 * Message requesting to resolve an invite code to all calendar data the peer
 * needs to join.
 */
type ResolveInviteCodeRequest = {
  messageType: "request";
  timestamp: number;
  inviteCode: string;
};

/**
 * Message responding with resolved calendar data, answering the initial
 * request of another peer.
 */
type ResolveInviteCodeResponse = {
  messageType: "response";
  timestamp: number;
  inviteCode: string;
  calendarStream: Stream;
  calendarName: string;
};

/**
 * ヾ( ˃ᴗ˂ )◞ • *✰
 * Our Protocol!!!
 */

/**
 * All events our application can create, send or receive on the network.
 *
 * Every event is processed by our application. We can learn about newly
 * created, changed or deleted application data from these events and can
 * accordingly adjust our local state in an "event sourcing" manner.
 *
 * As soon as we've "processed", "materialized" or "indexed" (there's many
 * similar words for this), we've created or changed our application data
 * which is further defined below.
 */

type ApplicationEvent =
  | UserProfileUpdated
  | CalendarCreated
  | CalendarUpdated
  | CalendarDeleted
  | CalendarAccessRequested
  | CalendarAccessAccepted
  | CalendarAccessRejected
  | CalendarAccessRejected
  | PageUpdated
  | SpaceCreated
  | SpaceUpdated
  | SpaceDeleted
  | ResourceCreated
  | ResourceUpdated
  | ResourceDeleted
  | EventCreated
  | EventUpdated
  | EventDeleted
  | BookingRequested
  | BookingRequestAccepted
  | BookingRequestRejected
  | BookingRequestCancelled
  | BookingRequestAcceptanceRevoked
  | UserRoleAssigned;

/**
 * Reused types
 */

type SpaceRequestId = Hash;
type ReservationRequestId = Hash;

type Link = {
  type: "ticket" | "custom";
  title: null | string;
  url: string;
};

type TimeSpan = {
  start: Date;
  end: Date;
};

type BookedTimeSpan = TimeSpan & {
  event: Hash;
};

// TODO: TBC from open street maps
type PhysicalLocation = {
  type: "physical";
  street: string;
  city: string;
  state: string;
  zip: string;
  country: string; // TODO: ISO 3166
};

type GPSLocation = {
  type: "gps";
  lat: string;
  lon: string;
};

type VirtualLocation = {
  type: "virtual";
  link: string;
};

type Answer = "accept" | "reject";

type CalendarFields = {
  name: string;
  dates: TimeSpan[];
  calendarInstructions: string | null;
  spacePageText: string | null;
  resourcePageText: string | null;
};

type SpaceFields = {
  name: string;
  location: PhysicalLocation | GPSLocation | VirtualLocation;
  capacity: number | null;
  accessibility: string;
  description: string;
  contact: string;
  link: Link | null;
  messageForRequesters: string;
  images: Image[];
  availability: TimeSpan[] | "always";
  multiBookable: boolean;
};

type ResourceFields = {
  name: string;
  description: string;
  contact: string;
  link: Link;
  images: Image[];
  availability: TimeSpan[] | "always";
  multiBookable: boolean;
};

type EventFields = {
  name: string;
  description: string;
  spaceRequest?: SpaceRequestId;
  startDate: string;
  endDate: string;
  publicStartDate?: string;
  publicEndDate?: string;
  resourcesRequests?: ReservationRequestId[];
  links: Link[];
  images: Image[];
};

/**
 * User
 *
 * NOTE: sent on `inbox` channel
 */

type UserProfileUpdated = {
  type: "user_profile_updated";
  data: {
    name: string;
  };
};

/**
 * Access
 *
 * NOTE: sent on `inbox` channel
 */

type CalendarAccessRequested = {
  type: "calendar_access_requested";
  data: {
    calendarId: Hash;
    name: string;
    message: string;
  };
};

type CalendarAccessAccepted = {
  type: "calendar_access_accepted";
  data: {
    requestId: Hash;
  };
};

type CalendarAccessRejected = {
  type: "calendar_access_rejected";
  data: {
    requestId: Hash;
  };
};

/**
 * Calendar
 */

type CalendarCreated = {
  type: "calendar_created";
  data: {
    fields: CalendarFields;
  };
};

type CalendarUpdated = {
  type: "calendar_updated";
  data: {
    id: Hash;
    fields: CalendarFields;
  };
};

type PageUpdated = {
  type: "page_updated";
  data: {
    id: Hash;
    page_type: "spaces" | "resources" | "about";
    description: string;
  };
};

type CalendarDeleted = {
  type: "calendar_deleted";
  data: {
    id: Hash;
  };
};

/**
 * Space
 */

type SpaceCreated = {
  type: "space_created";
  data: {
    fields: SpaceFields;
  };
};

type SpaceUpdated = {
  type: "space_updated";
  data: {
    id: Hash;
    fields: SpaceFields;
  };
};

type SpaceDeleted = {
  type: "space_deleted";
  data: {
    id: Hash;
  };
};

/**
 * Resource
 */

type ResourceCreated = {
  type: "resource_created";
  data: {
    fields: ResourceFields;
  };
};

type ResourceUpdated = {
  type: "resource_updated";
  data: {
    id: Hash;
    fields: ResourceFields;
  };
};

type ResourceDeleted = {
  type: "resource_deleted";
  data: {
    id: Hash;
  };
};

/**
 * Event
 */

type EventCreated = {
  type: "event_created";
  data: {
    fields: EventFields;
  };
};

type EventUpdated = {
  type: "event_updated";
  data: {
    id: Hash;
    fields: EventFields;
  };
};

type EventDeleted = {
  type: "event_deleted";
  data: {
    id: Hash;
  };
};

/**
 * Requests and responses
 */

type BookingRequested = {
  type: "booking_requested";
  data: {
    type: "resource" | "space";
    resourceId: Hash;
    eventId: Hash;
    message: string;
    timeSpan: TimeSpan;
  };
};

type BookingRequestAccepted = {
  type: "booking_request_accepted";
  data: {
    requestId: Hash;
  };
};

type BookingRequestRejected = {
  type: "booking_request_rejected";
  data: {
    requestId: Hash;
  };
};

/**
 * Message for explicitly cancelling a previously issued resource request. Should not be used when a
 * request can be considered implicitly cancelled due to event deletion or other changes which may
 * impact existing requests.
 */
type BookingRequestCancelled = {
  type: "booking_request_cancelled";
  data: {
    requestId: Hash;
  };
};

/**
 * Message for explicitly revoking a previously accepted resource request. Should not be used when a
 * request can be considered implicitly revoked due to resource deletion or other changes which may
 * impact existing requests.
 */
type BookingRequestAcceptanceRevoked = {
  type: "booking_request_acceptance_revoked";
  data: {
    requestAcceptanceId: Hash;
  };
};

/**
 * Roles
 */

type Role = "organiser" | "admin";

type UserRoleAssigned = {
  type: "user_role_assigned";
  data: {
    publicKey: PublicKey;
    role: Role;
  };
};

/**
 * The different subscription types which exist for a calendar. Each represents a logical set of
 * data which can be subscribed to independently.
 */
type TopicType = "inbox" | "data";

type Subscription = {
  calendarId: Hash;
  type: TopicType;
};

/**
 * (´ヮ´)八(*ﾟ▽ﾟ*)
 * Database Schema
 *
 * How the data looks that we store in the frontend indexed db.
 */

type User = {
  publicKey: PublicKey;
  calendarId: CalendarId;
  // @TODO: currently this value is undefined for calendar creators: https://github.com/toolkitties/toolkitty/issues/177
  name?: string;
  role?: Role;
};

type Calendar = {
  id: Hash;
  ownerId: PublicKey;
  stream: Stream;
  // This field is optional as when a calendar is first created when the user subscribes to a
  // calendar stream, but at this point we haven't received the "calendar_created" message yet.
  // The `name` field becomes set when this message is received.
  name?: string;
  // TODO: Should we support non-consecutive dates? It could be arrays of TimeSpan? The
  // `CalendarCreated` fields contains a TimeSpan[] so it's possible to encode non-consecutive
  // dates there, but we don't need to support that in the app right now. Here I've left it as a
  // single time range.
  startDate?: Date;
  endDate?: Date;
};

type AccessRequest = {
  id: Hash;
  calendarId: Hash;
  from: PublicKey;
  name: string;
  message: string;
};

type AccessResponse = {
  id: Hash;
  calendarId: Hash;
  from: PublicKey;
  requestId: Hash;
  answer: Answer;
};

type CalendarEvent = {
  id: Hash;
  calendarId: Hash;
  ownerId: PublicKey;
} & EventFields;

type Space = {
  id: Hash;
  calendarId: Hash;
  ownerId: PublicKey;
  booked: BookedTimeSpan[];
} & SpaceFields;

type Resource = {
  id: Hash;
  calendarId: Hash;
  ownerId: PublicKey;
  booked: BookedTimeSpan[];
} & ResourceFields;

type BookingRequest = {
  id: Hash;
  calendarId: Hash;
  eventId: Hash;
  requester: PublicKey;
  resourceId: Hash;
  resourceType: ResourceType;
  resourceOwner: PublicKey;
  message: string;
  timeSpan: TimeSpan;
  isValid: "true" | "false";
  status: "accepted" | "rejected" | "pending";
};

type ResourceType = "space" | "resource";

type BookingResponse = {
  id: Hash;
  calendarId: Hash;
  eventId: Hash;
  requestId: Hash;
  responder: PublicKey;
  answer: Answer;
};

type Settings = {
  name: string;
  value: Hash | string;
};

/**
 * (´ヮ´)八(*ﾟ▽ﾟ*)
 * Application Data
 *
 * Enriched data used for the UI
 */

type CalendarId = Hash;

type RequestEvent = {
  type: "booking_request" | "access_request";
  data: BookingRequest | AccessRequest;
};

type BookingQueryFilter = {
  eventId?: Hash;
  requester?: PublicKey;
  resourceType?: ResourceType;
  resourceOwner?: PublicKey;
  isValid?: "true" | "false";
};

type CalendarEventEnriched = {
  space?: {
    bookingRequest?: BookingRequest;
  } & Space;
  resources?: CalendarEventResourceEnriched[];
} & CalendarEvent;

type CalendarEventResourceEnriched = {
  bookingRequest?: BookingRequest;
} & Resource;

type BookingRequestEnriched = {
  event?: CalendarEvent;
  resource?: Resource;
  space?: Space;
} & BookingRequest;

<<<<<<< HEAD
type AccessRequestStatus =
  | "not requested yet"
  | "pending"
  | "accepted"
  | "rejected";
=======
type OwnerResourceEnriched = {
  pendingBookingRequests?: BookingRequest[];
} & Resource;

type OwnerSpaceEnriched = {
  pendingBookingRequests?: BookingRequest[];
} & Space;
>>>>>>> 7885d8a6
<|MERGE_RESOLUTION|>--- conflicted
+++ resolved
@@ -761,18 +761,16 @@
   space?: Space;
 } & BookingRequest;
 
-<<<<<<< HEAD
 type AccessRequestStatus =
   | "not requested yet"
   | "pending"
   | "accepted"
   | "rejected";
-=======
+
 type OwnerResourceEnriched = {
   pendingBookingRequests?: BookingRequest[];
 } & Resource;
 
 type OwnerSpaceEnriched = {
   pendingBookingRequests?: BookingRequest[];
-} & Space;
->>>>>>> 7885d8a6
+} & Space;