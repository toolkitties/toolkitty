<!--
@component
Display dates in a nice format

Format:
- date = Tuesday 19.09.25
- time = 17:00
- datetime = 19.09.25 17:00
-->
<script lang="ts">
  const {
    date,
    format = "datetime",
  }: {
    date: string;
<<<<<<< HEAD
    format: "date" | "dateshort" | "time" | "datetime";
=======
    format?: "date" | "time" | "datetime";
>>>>>>> ab2a540d
  } = $props();

  const dateConfig: Intl.DateTimeFormatOptions = {
    year: "2-digit",
    month: "2-digit",
    day: "2-digit",
  };

  const timeConfig: Intl.DateTimeFormatOptions = {
    hour: "2-digit",
    minute: "2-digit",
  };

  const weekdayConfig: Intl.DateTimeFormatOptions = {
    weekday: "long",
  };

  // Needs to be unset to use runtime's default.
  const weekdayLocale = undefined;

  // For date and times we use German locale to get consistent DD.MM.YY
  // formatting.
  const locale = "de-DE";

  let formatted = $derived.by(() => {
    if (format === "date") {
      const weekdayStr = new Intl.DateTimeFormat(
        weekdayLocale,
        weekdayConfig,
      ).format(new Date(date));
      const dateStr = new Intl.DateTimeFormat(locale, dateConfig).format(
        new Date(date),
      );
      return `${weekdayStr} ${dateStr}`;
    } else if (format === "dateshort") {
      const dateStr = new Intl.DateTimeFormat(locale, dateConfig).format(
        new Date(date),
      );
      return `${dateStr}`;
    } else if (format === "time") {
      return new Intl.DateTimeFormat(locale, timeConfig).format(new Date(date));
    } else {
      const dateStr = new Intl.DateTimeFormat(locale, dateConfig).format(
        new Date(date),
      );
      const timeStr = new Intl.DateTimeFormat(locale, timeConfig).format(
        new Date(date),
      );
      return `${dateStr} ${timeStr}`;
    }
  });
</script>

<time datetime={date}>{formatted}</time><|MERGE_RESOLUTION|>--- conflicted
+++ resolved
@@ -13,11 +13,7 @@
     format = "datetime",
   }: {
     date: string;
-<<<<<<< HEAD
-    format: "date" | "dateshort" | "time" | "datetime";
-=======
-    format?: "date" | "time" | "datetime";
->>>>>>> ab2a540d
+    format?: "date" | "dateshort" | "time" | "datetime";
   } = $props();
 
   const dateConfig: Intl.DateTimeFormatOptions = {
