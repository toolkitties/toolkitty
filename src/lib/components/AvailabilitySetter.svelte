<script lang="ts">
  import { Calendar } from "bits-ui";
  import type { DateValue } from "@internationalized/date";

<<<<<<< HEAD
  let { availability = $bindable() } = $props<{
    availability: TimeSpan[];
  }>();

  // used to color available dates in the calendar
  let availableDates: { date: string }[] = $state([]);

  // Keep a list of availability as destructured strings to show to user
  let availabilityList: { date: string; startTime: string; endTime: string }[] =
    $state([]);
=======
  type Availability = { date: string; startTime: string; endTime: string };

  let { availability = $bindable() }: { availability: Availability[] } =
    $props<{
      availability: Availability[];
    }>();
  let availableDates = $state(
    new Set(availability.map((entry: { date: string }) => entry.date)),
  );
>>>>>>> 3f5fbfde

  let currentlySelectedDate: DateValue | undefined = $state(undefined);

  const handleDateSelect = (value: DateValue | undefined) => {
    currentlySelectedDate = value || undefined;
  };

  const handleAddAvailability = (e: Event) => {
    e.preventDefault();
    if (!currentlySelectedDate) {
      alert("Please select a date first.");
      return;
    }

    const selectedDate = currentlySelectedDate.toString();
    const startTimeInput = document.querySelector<HTMLInputElement>(
      'input[name="availability-start-time"]',
    );
    const endTimeInput = document.querySelector<HTMLInputElement>(
      'input[name="availability-end-time"]',
    );

    if (!startTimeInput || !endTimeInput) return;

    const startTime = startTimeInput.value;
    const endTime = endTimeInput.value;

    if (!startTime || !endTime) {
      alert("Please enter both start and end times.");
      return;
    }

    if (startTime >= endTime) {
      alert("End time must be later than start time.");
      return;
    }

    let newAvailabilityListEntry = {
      date: selectedDate,
      startTime: startTime,
      endTime: endTime,
    };

    // Convert to TimeSpan for form submission
    const newTimeSpan: TimeSpan = {
      start: new Date(selectedDate + "T" + startTime),
      end: new Date(selectedDate + "T" + endTime),
    };

    availability = [...availability, newTimeSpan];
    availabilityList = [...availabilityList, newAvailabilityListEntry];
    availableDates = [...availableDates, { date: selectedDate }];
  };

  const handleRemoveAvailability = (e: Event, index: number) => {
    e.preventDefault();
<<<<<<< HEAD
    availability = availability.filter((_: any, i: number) => i !== index);
    availabilityList = availabilityList.filter((_, i) => i !== index);
    availableDates = availableDates.filter((_, i) => i !== index);
=======
    const removedDate = availability[index].date;
    availability = availability.filter(
      (_: { date: string; startTime: string; endTime: string }, i: number) =>
        i !== index,
    );

    if (
      !availability.some(
        (entry: { date: string }) => entry.date === removedDate,
      )
    ) {
      availableDates.delete(removedDate);
    }
>>>>>>> 3f5fbfde
  };
</script>

<Calendar.Root
  type="single"
  bind:value={currentlySelectedDate}
  onValueChange={handleDateSelect}
>
  {#snippet children({ months, weekdays })}
    <Calendar.Header class="flex flex-row">
      <Calendar.PrevButton class="w-8 mr-2">←</Calendar.PrevButton>
      <Calendar.Heading />
      <Calendar.NextButton class="w-8 ml-2">→</Calendar.NextButton>
    </Calendar.Header>

    {#each months as month (month.value)}
      <Calendar.Grid>
        <Calendar.GridHead>
          <Calendar.GridRow>
            {#each weekdays as day (day)}
              <Calendar.HeadCell>{day}</Calendar.HeadCell>
            {/each}
          </Calendar.GridRow>
        </Calendar.GridHead>
        <Calendar.GridBody>
          {#each month.weeks as weekDates, i (i)}
            <Calendar.GridRow>
              {#each weekDates as date (date)}
                <Calendar.Cell {date} month={month.value}>
                  <Calendar.Day
                    class={"data-[outside-month]:pointer-events-none data-[outside-month]:text-gray-300 data-[selected]:bg-black data-[selected]:text-white " +
                      (availableDates.some((d) => d.date === date.toString())
                        ? "bg-green-500 text-white"
                        : "")}
                    aria-label={"Date " +
                      date.toString() +
                      (availableDates.some((d) => d.date === date.toString())
                        ? " - Availability set"
                        : " - No availability")}
                    title={availableDates.some(
                      (d) => d.date === date.toString(),
                    )
                      ? "Availability set"
                      : "No availability"}
                    aria-disabled={"outside-month" in date}
                  />
                </Calendar.Cell>
              {/each}
            </Calendar.GridRow>
          {/each}
        </Calendar.GridBody>
      </Calendar.Grid>
    {/each}
  {/snippet}
</Calendar.Root>
{#if availabilityList.length > 0}
  <h3>Current Availability:</h3>
  <ul>
    {#each availabilityList as entry, index}
      <li>
        <span>{entry.date}: {entry.startTime} - {entry.endTime}</span>
        <button onclick={(e: Event) => handleRemoveAvailability(e, index)}
          >Remove</button
        >
      </li>
    {/each}
  </ul>
{/if}

{#if currentlySelectedDate && !availableDates.some((d) => d.date === currentlySelectedDate!.toString())}
  <p>
    What time is the space available on {currentlySelectedDate?.toString() ||
      ""}?
  </p>
  <div class="flex flex-row space-x-2">
    <label for="availability-start-time">Start *</label>
    <input name="availability-start-time" type="time" required />
    <label for="availability-end-time">End *</label>
    <input name="availability-end-time" type="time" required />
  </div>
  <button onclick={(e: Event) => handleAddAvailability(e)}>Add</button>
<<<<<<< HEAD
=======
{/if}

{#if availability.length > 0}
  <h3>Current Availability:</h3>
  <ul>
    {#each availability as entry, index (entry)}
      {#if entry.date === currentlySelectedDate?.toString()}
        <li>
          <span>{entry.startTime} - {entry.endTime}</span>
          <button onclick={(e: Event) => handleRemoveAvailability(e, index)}
            >Remove</button
          >
        </li>
      {/if}
    {/each}
  </ul>
>>>>>>> 3f5fbfde
{/if}<|MERGE_RESOLUTION|>--- conflicted
+++ resolved
@@ -2,7 +2,6 @@
   import { Calendar } from "bits-ui";
   import type { DateValue } from "@internationalized/date";
 
-<<<<<<< HEAD
   let { availability = $bindable() } = $props<{
     availability: TimeSpan[];
   }>();
@@ -13,17 +12,6 @@
   // Keep a list of availability as destructured strings to show to user
   let availabilityList: { date: string; startTime: string; endTime: string }[] =
     $state([]);
-=======
-  type Availability = { date: string; startTime: string; endTime: string };
-
-  let { availability = $bindable() }: { availability: Availability[] } =
-    $props<{
-      availability: Availability[];
-    }>();
-  let availableDates = $state(
-    new Set(availability.map((entry: { date: string }) => entry.date)),
-  );
->>>>>>> 3f5fbfde
 
   let currentlySelectedDate: DateValue | undefined = $state(undefined);
 
@@ -80,25 +68,9 @@
 
   const handleRemoveAvailability = (e: Event, index: number) => {
     e.preventDefault();
-<<<<<<< HEAD
     availability = availability.filter((_: any, i: number) => i !== index);
     availabilityList = availabilityList.filter((_, i) => i !== index);
     availableDates = availableDates.filter((_, i) => i !== index);
-=======
-    const removedDate = availability[index].date;
-    availability = availability.filter(
-      (_: { date: string; startTime: string; endTime: string }, i: number) =>
-        i !== index,
-    );
-
-    if (
-      !availability.some(
-        (entry: { date: string }) => entry.date === removedDate,
-      )
-    ) {
-      availableDates.delete(removedDate);
-    }
->>>>>>> 3f5fbfde
   };
 </script>
 
@@ -180,8 +152,6 @@
     <input name="availability-end-time" type="time" required />
   </div>
   <button onclick={(e: Event) => handleAddAvailability(e)}>Add</button>
-<<<<<<< HEAD
-=======
 {/if}
 
 {#if availability.length > 0}
@@ -198,5 +168,4 @@
       {/if}
     {/each}
   </ul>
->>>>>>> 3f5fbfde
 {/if}