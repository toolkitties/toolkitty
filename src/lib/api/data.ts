--- conflicted
+++ resolved
@@ -1,67 +1,6 @@
 export const seedMessages: ApplicationMessage[] = [
   {
-<<<<<<< HEAD
-    id: "1",
-    name: "Projector",
-    ownerId: "1",
-    description: "Epson CO-FH01 Full HD Projector",
-    contact: "Signal @beamer",
-    availability: [
-      {
-        start: new Date("2025-02-20T10:00:00Z"),
-        end: new Date("2025-02-20T15:20:00Z"),
-      },
-      {
-        start: new Date("2025-02-21T10:00:00Z"),
-        end: new Date("2025-02-21T12:00:00Z"),
-      },
-      {
-        start: new Date("2025-02-22T13:00:00Z"),
-        end: new Date("2025-02-22T16:00:00Z"),
-      },
-      {
-        start: new Date("2025-02-23T14:00:00Z"),
-        end: new Date("2025-02-23T18:00:00Z"),
-      },
-      {
-        start: new Date("2025-02-24T09:30:00Z"),
-        end: new Date("2025-02-24T11:30:00Z"),
-      },
-    ],
-    quantity: 1,
-    images: [
-      "https://placecats.com/neo_banana/300/200",
-      "https://placecats.com/neo_2/300/200",
-    ],
-  },
-  {
-    id: "2",
-    name: "XLR Cables",
-    description: "as above. Call me to confirm pick up",
-    availability: [
-      {
-        start: new Date("2025-01-01T10:00:00Z"),
-        end: new Date("2025-01-01T18:00:00Z"),
-=======
-    meta: {
-      calendarId: "0",
-      operationId: "A",
-      publicKey: "ALICE",
-    },
-    event: "application",
-    data: {
-      type: "calendar_created",
-      data: {
-        fields: {
-          name: "Antiuniversity",
-          dates: [
-            {
-              start: new Date("2025-01-20T00:00:00Z"),
-              end: new Date("2025-01-27T00:00:00Z"),
-            },
-          ],
-        },
->>>>>>> c064a84c
+
       },
     },
   },
@@ -71,62 +10,7 @@
       operationId: "B",
       publicKey: "ALICE",
     },
-<<<<<<< HEAD
-    images: [
-      "https://placecats.com/neo_banana/300/200",
-      "https://placecats.com/neo_2/300/200",
-    ],
-    availability: [
-      {
-        start: new Date("2025-02-15T10:00:00Z"),
-        end: new Date("2025-02-15T15:20:00Z"),
-      },
-      {
-        start: new Date("2025-02-16T17:00:00Z"),
-        end: new Date("2025-02-16T23:00:00Z"),
-      },
-      {
-        start: new Date("2025-02-17T10:00:00Z"),
-        end: new Date("2025-02-17T10:00:00Z"),
-      },
-      {
-        start: new Date("2025-02-18T19:00:00Z"),
-        end: new Date("2025-04-18T11:59:00Z"),
-      },
-      {
-        start: new Date("2025-02-19T10:00:00Z"),
-        end: new Date("2025-02-15T19:00:00Z"),
-=======
-    event: "application",
-    data: {
-      type: "space_created",
-      data: {
-        fields: {
-          type: "physical",
-          name: "1",
-          location: "123 Street Street",
-          capacity: 0,
-          accessibility: "Wheelchair accessible",
-          description: "A stage, a main one",
-          contact: "Message on Signal",
-          link: {
-            type: "custom",
-            title: "Venue website",
-            url: "www.somewebsite.com",
-          },
-          images: [
-            "https://placecats.com/neo_banana/300/200",
-            "https://placecats.com/neo_2/300/200",
-          ],
-          availability: [
-            {
-              start: new Date("2025-01-01T00:00:00Z"),
-              end: new Date("2025-02-30T00:00:00Z"),
-            },
-          ],
-          multiBookable: false,
-        },
->>>>>>> c064a84c
+
       },
     },
   },
@@ -136,98 +20,12 @@
       operationId: "C",
       publicKey: "ALICE",
     },
-<<<<<<< HEAD
-    images: [
-      "https://placecats.com/neo_banana/300/200",
-      "https://placecats.com/neo_2/300/200",
-    ],
-    availability: [
-      {
-        start: new Date("2025-02-01T12:10:00Z"),
-        end: new Date("2025-02-01T23.15:00:00Z"),
-=======
-    event: "application",
-    data: {
-      type: "space_created",
-      data: {
-        fields: {
-          type: "physical",
-          name: "Recording Studio",
-          location: "34 Road Avenue",
-          capacity: 20,
-          accessibility: "www.website.com/accessibility",
-          description:
-            "A small recording studio with lots of equipment, that sounds good.",
-          contact: "Message via email",
-          link: {
-            type: "custom",
-            title: "Venue website",
-            url: "www.somewebsite.com",
-          },
-          images: [
-            "https://placecats.com/neo_banana/300/200",
-            "https://placecats.com/neo_2/300/200",
-          ],
-          availability: [
-            {
-              start: new Date("2025-01-01T00:00:00Z"),
-              end: new Date("2025-02-30T00:00:00Z"),
-            },
-          ],
-          multiBookable: false,
-        },
->>>>>>> c064a84c
+
       },
     },
   },
   {
-<<<<<<< HEAD
-    id: "1",
-    title: "Kitty Fest 25",
-    description: "A grand music festival with various artists.",
-    date: "2025-01-06T14:40:02.536Z",
-    start_time: "19:00",
-    end_time: "21:30",
-    startDate: new Date("2025-01-06T14:0:00Z"),
-    endDate: new Date("2025-01-06T20:00:00Z"),
-    location: {
-      space: spaces[0],
-      response: {
-        id: "1",
-        answer: "approve",
-=======
-    meta: {
-      calendarId: "0",
-      operationId: "D",
-      publicKey: "ALICE",
-    },
-    event: "application",
-    data: {
-      type: "resource_created",
-      data: {
-        fields: {
-          name: "Projector",
-          description: "Epson CO-FH01 Full HD Projector",
-          contact: "Signal @beamer",
-          link: {
-            type: "custom",
-            title: null,
-            url: "",
-          },
-          images: [],
-          availability: [
-            {
-              start: new Date("2025-01-20T00:00:00Z"),
-              end: new Date("2025-01-22T00:00:00Z"),
-            },
-            {
-              start: new Date("2025-01-24T00:00:00Z"),
-              end: new Date("2025-01-26T00:00:00Z"),
-            },
-          ],
-          multiBookable: false,
-        },
->>>>>>> c064a84c
+
       },
     },
   },
