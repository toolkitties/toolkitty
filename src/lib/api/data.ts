import { bookings, calendars, events, resources, spaces } from ".";
import { setActiveCalendar } from "./calendars";

export async function seedData() {
  const [, calendarId] = await calendars.create({
    fields: {
      name: "Antiuniversity",
      dates: [
        {
          start: new Date("2025-01-20T00:00:00Z"),
          end: new Date("2025-01-27T00:00:00Z"),
        },
      ],
<<<<<<< HEAD
      festivalInstructions:
        "The Antiuniversity is an ongoing programme of self organised radical  learning and mutual education events. It is a collaborative experiment  to challenge academic and class hierarchy - in, outside and against  existing institutional structures.",
      spacePageText:
        "Below is a list of all the venues that are available to host events,  with time slots that you can book. If you have organised a place to hold your event yourself, you can register a new venue and even make your  space available to other Antiuni organisers.",
      resourcePageText:
        "Fellow contributors are offering things that might be helpful to make this festival happen, when booking the items, you will be given the owner’s contact so you can arrange the logistics.",
=======
      calendarInstructions: null,
      spacePageText: null,
      resourcePageText: null,
    },
  });

  await calendars.create({
    fields: {
      name: "Pedals 3000",
      dates: [
        {
          start: new Date("2025-01-20T00:00:00Z"),
          end: new Date("2025-01-27T00:00:00Z"),
        },
      ],
      calendarInstructions: null,
      spacePageText: null,
      resourcePageText: null,
    },
  });

  await calendars.create({
    fields: {
      name: "Cute venue",
      dates: [
        {
          start: new Date("2025-01-20T00:00:00Z"),
          end: new Date("2025-01-27T00:00:00Z"),
        },
      ],
      calendarInstructions: null,
      spacePageText: null,
      resourcePageText: null,
>>>>>>> d88947a1
    },
  });

  await setActiveCalendar(calendarId);

  const spaceOneId = await spaces.create(calendarId, {
    name: "1",
    location: {
      type: "physical",
      street: "123 My Street",
      city: "My City",
      state: "My State",
      zip: "123ABC",
      country: "UK",
    },
    capacity: 0,
    accessibility: "Wheelchair accessible",
    description: "A stage, a main one",
    contact: "Message on Signal",
    link: {
      type: "custom",
      title: "Venue website",
      url: "www.somewebsite.com",
    },
    images: [
      "https://placecats.com/neo_banana/300/200",
      "https://placecats.com/neo_2/300/200",
    ],
    messageForRequesters: "Call me after 6pm",
    availability: [
      {
        start: new Date("2025-01-01T00:00:00Z"),
        end: new Date("2025-02-30T00:00:00Z"),
      },
    ],
    multiBookable: false,
  });

  await spaces.create(calendarId, {
    name: "Recording Studio",
    location: {
      type: "physical",
      street: "123 My Street",
      city: "My City",
      state: "My State",
      zip: "123ABC",
      country: "UK",
    },
    capacity: 20,
    accessibility: "www.website.com/accessibility",
    description:
      "A small recording studio with lots of equipment, that sounds good.",
    contact: "Message via email",
    link: {
      type: "custom",
      title: "Venue website",
      url: "www.somewebsite.com",
    },
    images: [
      "https://placecats.com/neo_banana/300/200",
      "https://placecats.com/neo_2/300/200",
    ],
    messageForRequesters: "Call me after 6pm",
    availability: [
      {
        start: new Date("2025-01-01T00:00:00Z"),
        end: new Date("2025-02-30T00:00:00Z"),
      },
    ],
    multiBookable: false,
  });

  const resourceOneId = await resources.create(calendarId, {
    name: "Projector",
    description: "Epson CO-FH01 Full HD Projector",
    contact: "Signal @beamer",
    link: {
      type: "custom",
      title: null,
      url: "",
    },
    images: [],
    availability: [
      {
        start: new Date("2025-01-20T00:00:00Z"),
        end: new Date("2025-01-22T00:00:00Z"),
      },
      {
        start: new Date("2025-01-24T00:00:00Z"),
        end: new Date("2025-01-26T00:00:00Z"),
      },
    ],
    multiBookable: false,
  });

  const resourceTwoId = await resources.create(calendarId, {
    name: "XLR Cables",
    description: "as above. Call me to confirm pick up",
    contact: "",
    link: {
      type: "custom",
      title: null,
      url: "",
    },
    images: [],
    availability: [
      {
        start: new Date("2025-01-01T00:00:00Z"),
        end: new Date("2025-02-30T00:00:00Z"),
      },
    ],
    multiBookable: false,
  });

  const eventOneId = await events.create(calendarId, {
    name: "Kitty Fest 25",
    description: "A grand music festival with various artists.",
    startDate: "2025-01-06T14:00:00Z",
    endDate: "2025-01-06T20:00:00Z",
    spaceRequest: `${spaceOneId}`,
    images: [],
    resourcesRequests: [`${resourceOneId}`],
    links: [],
  });

  await events.create(calendarId, {
    name: "Art Exhibition",
    description: "An exhibition showcasing modern art.",
    startDate: "2025-02-10T10:00:00.000Z",
    endDate: "2025-02-10T17:00:00.000Z",
    spaceRequest: "",
    images: [],
    resourcesRequests: [],
    links: [],
  });

  const resourceRequestId = await bookings.request(
    eventOneId,
    resourceOneId,
    "resource",
    "please can i haz?",
    {
      start: new Date("2025-01-20T00:00:00Z"),
      end: new Date("2025-01-22T00:00:00Z"),
    },
  );

  await bookings.accept(resourceRequestId);

  await bookings.request(
    eventOneId,
    resourceTwoId,
    "resource",
    "please can i haz?",
    {
      start: new Date("2025-01-20T00:00:00Z"),
      end: new Date("2025-01-22T00:00:00Z"),
    },
  );
}<|MERGE_RESOLUTION|>--- conflicted
+++ resolved
@@ -11,14 +11,6 @@
           end: new Date("2025-01-27T00:00:00Z"),
         },
       ],
-<<<<<<< HEAD
-      festivalInstructions:
-        "The Antiuniversity is an ongoing programme of self organised radical  learning and mutual education events. It is a collaborative experiment  to challenge academic and class hierarchy - in, outside and against  existing institutional structures.",
-      spacePageText:
-        "Below is a list of all the venues that are available to host events,  with time slots that you can book. If you have organised a place to hold your event yourself, you can register a new venue and even make your  space available to other Antiuni organisers.",
-      resourcePageText:
-        "Fellow contributors are offering things that might be helpful to make this festival happen, when booking the items, you will be given the owner’s contact so you can arrange the logistics.",
-=======
       calendarInstructions: null,
       spacePageText: null,
       resourcePageText: null,
@@ -52,7 +44,6 @@
       calendarInstructions: null,
       spacePageText: null,
       resourcePageText: null,
->>>>>>> d88947a1
     },
   });
 
