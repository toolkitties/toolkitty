--- conflicted
+++ resolved
@@ -219,13 +219,9 @@
   await db.accessRequests.add({
     id: meta.operationId,
     calendarId: data.calendarId,
-<<<<<<< HEAD
-    publicKey: meta.author,
-=======
     from: meta.publicKey,
     name: data.name,
     message: data.message
->>>>>>> c637a537
   });
   //@TODO: For testing purposes only, we accept any requests for festivals where we are the
   //owner.
@@ -250,12 +246,8 @@
 ) {
   await db.accessResponses.add({
     id: meta.operationId,
-<<<<<<< HEAD
-    from: meta.author,
-=======
     calendarId: meta.calendarId,
     from: meta.publicKey,
->>>>>>> c637a537
     requestId: data.requestId,
     accept: true,
   });
@@ -265,11 +257,7 @@
   );
 
   if (request != undefined) {
-<<<<<<< HEAD
-    await handleRequestOrResponse(request.calendarId, request.publicKey);
-=======
     await handleRequestOrResponse(meta.calendarId, request.from);
->>>>>>> c637a537
   }
 }
 
@@ -279,12 +267,8 @@
 ) {
   await db.accessResponses.add({
     id: meta.operationId,
-<<<<<<< HEAD
-    from: meta.author,
-=======
     calendarId: meta.calendarId,
     from: meta.publicKey,
->>>>>>> c637a537
     requestId: data.requestId,
     accept: false,
   });
