--- conflicted
+++ resolved
@@ -1,13 +1,7 @@
 import { db } from "$lib/db";
 import { auth, publish, resources, roles } from ".";
-import { getActiveCalendarId } from "./calendars";
 import { promiseResult } from "$lib/promiseMap";
-<<<<<<< HEAD
 import { isSubTimespan } from "$lib/utils";
-=======
-import { invoke } from "@tauri-apps/api/core";
-import { TopicFactory } from "./topics";
->>>>>>> 41274117
 
 /**
  * Queries
@@ -84,7 +78,7 @@
 ): Promise<Hash> {
   const resource = await resources.findById(resourceId);
 
-  const amAdmin = await roles.amAdmin(resource!.calendarId);
+  const amAdmin = await auth.amAdmin(resource!.calendarId);
   const amOwner = await resources.amOwner(resourceId);
   if (!amAdmin && !amOwner) {
     throw new Error("user does not have permission to update this resource");
@@ -113,7 +107,7 @@
 export async function deleteResource(resourceId: Hash): Promise<Hash> {
   const resource = await resources.findById(resourceId);
 
-  const amAdmin = await roles.amAdmin(resource!.calendarId);
+  const amAdmin = await auth.amAdmin(resource!.calendarId);
   const amOwner = await resources.amOwner(resourceId);
   if (!amAdmin && !amOwner) {
     throw new Error("user does not have permission to delete this resource");
@@ -168,17 +162,11 @@
     booked: [],
     ...data.fields,
   });
-
-  // Replay un-ack'd messages which we may have received out-of-order.
-  const topic = new TopicFactory(meta.stream.id);
-  await invoke("replay", { topic: topic.calendar() });
 }
 
 async function onResourceUpdated(
   data: ResourceUpdated["data"],
 ) {
-<<<<<<< HEAD
-  await validateUpdateDelete(meta.author, data.id);
   const resourceId = data.id;
   const resourceAvailability = data.fields.availability;
 
@@ -207,16 +195,11 @@
     // @TODO: add related location to spaces object.
     await db.resources.update(data.id, data.fields);
   });
-=======
-  await db.resources.update(data.id, data.fields);
->>>>>>> 41274117
 }
 
 async function onResourceDeleted(
   data: ResourceDeleted["data"],
 ) {
-<<<<<<< HEAD
-  await validateUpdateDelete(meta.author, data.id);
   const resourceId = data.id;
 
   db.transaction("rw", db.events, db.bookingRequests, async () => {
@@ -228,25 +211,4 @@
 
     await db.spaces.delete(resourceId);
   });
-}
-
-/**
- * Validation
- */
-
-async function validateUpdateDelete(publicKey: PublicKey, resourceId: Hash) {
-  let resource = await db.resources.get(resourceId);
-
-  // The resource must already exist.
-  if (!resource) {
-    throw new Error("resource does not exist");
-  }
-
-  // Only the resource owner can perform updates and deletes.
-  if (resource.ownerId != publicKey) {
-    throw new Error("non-owner update or delete on resource");
-  }
-=======
-  await db.resources.delete(data.id);
->>>>>>> 41274117
 }