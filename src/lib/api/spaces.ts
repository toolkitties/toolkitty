import { db } from "$lib/db";
import { auth, publish, roles, spaces } from ".";
import { promiseResult } from "$lib/promiseMap";
<<<<<<< HEAD
import { isSubTimespan } from "$lib/utils";
=======
import { TopicFactory } from "./topics";
import { invoke } from "@tauri-apps/api/core";
>>>>>>> 41274117

/**
 * Queries
 */

/**
 * Get spaces that are associated with the passed calendar
 */
export function findMany(calendarId: Hash): Promise<Space[]> {
  return db.spaces.where({ calendarId }).toArray();
}

/**
 * Get all calendar spaces that are owned by the passed public key.
 */
export function findByOwner(
  calendarId: Hash,
  ownerId: PublicKey,
): Promise<Space[]> {
  return db.spaces.where({ calendarId, ownerId }).toArray();
}

/**
 * Get one event by its ID.
 */
export function findById(id: Hash): Promise<Space | undefined> {
  return db.spaces.get({ id });
}

export async function isOwner(
  spaceId: Hash,
  publicKey: PublicKey,
): Promise<boolean> {
  return auth.isOwner(spaceId, publicKey, "space");
}

export async function amOwner(spaceId: Hash): Promise<boolean> {
  return auth.amOwner(spaceId, "space");
}

/**
 * Commands
 */

/**
 * Create a calendar space.
 */
export async function create(
  calendarId: Hash,
  fields: SpaceFields,
): Promise<Hash> {
  const spaceCreated: SpaceCreated = {
    type: "space_created",
    data: {
      fields,
    },
  };

  const [operationId, streamId]: [Hash, Hash] = await publish.toCalendar(
    calendarId,
    spaceCreated,
  );

  await promiseResult(operationId);

  return operationId;
}

/**
 * Update a calendar space.
 */
export async function update(
  spaceId: Hash,
  fields: SpaceFields,
): Promise<Hash> {
  const space = await spaces.findById(spaceId);

  const amAdmin = await roles.amAdmin(space!.calendarId);
  const amOwner = await spaces.amOwner(spaceId);
  if (!amAdmin && !amOwner) {
    throw new Error("user does not have permission to update this space");
  }

  const spaceUpdated: SpaceUpdated = {
    type: "space_updated",
    data: {
      id: spaceId,
      fields,
    },
  };
  const [operationId, streamId]: [Hash, Hash] = await publish.toCalendar(
    space!.calendarId,
    spaceUpdated,
  );

  await promiseResult(operationId);

  return operationId;
}

/**
 * Delete a calendar space.
 */
export async function deleteSpace(spaceId: Hash): Promise<Hash> {
  const space = await spaces.findById(spaceId);

  const amAdmin = await roles.amAdmin(space!.calendarId);
  const amOwner = await spaces.amOwner(spaceId);
  if (!amAdmin && !amOwner) {
    throw new Error("user does not have permission to delete this space");
  }

  const spaceDeleted: SpaceDeleted = {
    type: "space_deleted",
    data: {
      id: spaceId,
    },
  };

  const [operationId, streamId]: [Hash, Hash] = await publish.toCalendar(
    space!.calendarId,
    spaceDeleted,
  );

  await promiseResult(operationId);

  return operationId;
}

//TODO: Move to class so we don't have to export as an alias
export { deleteSpace as delete };

/*
 * Processor
 */

export async function process(message: ApplicationMessage) {
  const meta = message.meta;
  const { data, type } = message.data;

  switch (type) {
    case "space_created":
      return await onSpaceCreated(meta, data);
    case "space_updated":
      return await onSpaceUpdated(data);
    case "space_deleted":
      return await onSpaceDeleted(data);
  }
}

async function onSpaceCreated(
  meta: StreamMessageMeta,
  data: SpaceCreated["data"],
) {
  await db.spaces.add({
    id: meta.operationId,
    calendarId: meta.stream.id,
    ownerId: meta.author,
    booked: [],
    ...data.fields,
  });

<<<<<<< HEAD
async function onSpaceUpdated(
  meta: StreamMessageMeta,
  data: SpaceUpdated["data"],
) {
  await validateUpdateDelete(meta.author, data.id);
  const spaceId = data.id;
  const spaceAvailability = data.fields.availability;

  db.transaction("rw", db.events, db.bookingRequests, async () => {
    // Update `validTime` field of all booking requests associated with this space.
    await db.bookingRequests
      .where({ resourceId: spaceId })
      .modify((request) => {
        if (spaceAvailability == "always") {
          request.validTime = true;
          return;
        }
        request.validTime = false;
        for (const span of spaceAvailability) {
          const validTime = isSubTimespan(
            span.start,
            span.end,
            request.timeSpan,
          );

          if (validTime) {
            request.validTime = true;
            return;
          }
        }
        request.validTime = false;
      });

    // @TODO: we could show a toast to the user if a previously valid request timespan now became
    // invalid.

    // @TODO: add related location to spaces object.
    await db.spaces.update(data.id, data.fields);
  });
}

async function onSpaceDeleted(
  meta: StreamMessageMeta,
  data: SpaceDeleted["data"],
) {
  await validateUpdateDelete(meta.author, data.id);
  const spaceId = data.id;

  db.transaction("rw", db.events, db.bookingRequests, async () => {
    // Update `validTime` field of all booking requests associated with this event.
    await db.bookingRequests
      .where({ resourceId: spaceId })
      .modify({ validTime: false });

    // @TODO: we could show a toast to the user if a previously valid event timespan now became
    // invalid.

    await db.spaces.delete(spaceId);
  });
=======
  // Replay un-ack'd messages which we may have received out-of-order.
  const topic = new TopicFactory(meta.stream.id);
  await invoke("replay", { topic: topic.calendar() });
}

async function onSpaceUpdated(data: SpaceUpdated["data"]) {
  await db.spaces.update(data.id, data.fields);
>>>>>>> 41274117
}

async function onSpaceDeleted(data: SpaceDeleted["data"]) {
  await db.spaces.delete(data.id);
}<|MERGE_RESOLUTION|>--- conflicted
+++ resolved
@@ -1,12 +1,7 @@
 import { db } from "$lib/db";
 import { auth, publish, roles, spaces } from ".";
 import { promiseResult } from "$lib/promiseMap";
-<<<<<<< HEAD
 import { isSubTimespan } from "$lib/utils";
-=======
-import { TopicFactory } from "./topics";
-import { invoke } from "@tauri-apps/api/core";
->>>>>>> 41274117
 
 /**
  * Queries
@@ -84,7 +79,7 @@
 ): Promise<Hash> {
   const space = await spaces.findById(spaceId);
 
-  const amAdmin = await roles.amAdmin(space!.calendarId);
+  const amAdmin = await auth.amAdmin(space!.calendarId);
   const amOwner = await spaces.amOwner(spaceId);
   if (!amAdmin && !amOwner) {
     throw new Error("user does not have permission to update this space");
@@ -113,7 +108,7 @@
 export async function deleteSpace(spaceId: Hash): Promise<Hash> {
   const space = await spaces.findById(spaceId);
 
-  const amAdmin = await roles.amAdmin(space!.calendarId);
+  const amAdmin = await auth.amAdmin(space!.calendarId);
   const amOwner = await spaces.amOwner(spaceId);
   if (!amAdmin && !amOwner) {
     throw new Error("user does not have permission to delete this space");
@@ -168,13 +163,9 @@
     booked: [],
     ...data.fields,
   });
-
-<<<<<<< HEAD
-async function onSpaceUpdated(
-  meta: StreamMessageMeta,
-  data: SpaceUpdated["data"],
-) {
-  await validateUpdateDelete(meta.author, data.id);
+}
+
+async function onSpaceUpdated(data: SpaceUpdated["data"]) {
   const spaceId = data.id;
   const spaceAvailability = data.fields.availability;
 
@@ -211,11 +202,7 @@
   });
 }
 
-async function onSpaceDeleted(
-  meta: StreamMessageMeta,
-  data: SpaceDeleted["data"],
-) {
-  await validateUpdateDelete(meta.author, data.id);
+async function onSpaceDeleted(data: SpaceDeleted["data"]) {
   const spaceId = data.id;
 
   db.transaction("rw", db.events, db.bookingRequests, async () => {
@@ -229,17 +216,4 @@
 
     await db.spaces.delete(spaceId);
   });
-=======
-  // Replay un-ack'd messages which we may have received out-of-order.
-  const topic = new TopicFactory(meta.stream.id);
-  await invoke("replay", { topic: topic.calendar() });
-}
-
-async function onSpaceUpdated(data: SpaceUpdated["data"]) {
-  await db.spaces.update(data.id, data.fields);
->>>>>>> 41274117
-}
-
-async function onSpaceDeleted(data: SpaceDeleted["data"]) {
-  await db.spaces.delete(data.id);
 }