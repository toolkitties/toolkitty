<<<<<<< HEAD
import { spaces } from "$lib/api/data";
=======
import { db } from "$lib/db";
import { invoke } from "@tauri-apps/api/core";
import { publicKey } from "./identity";
>>>>>>> c064a84c

/**
 * Queries
 */

/**
 * Get spaces that are associated with the currently active calendar
 */
export async function findMany(): Promise<Space[]> {
<<<<<<< HEAD
  //TODO: Return spaces from db as liveQuery and add params
  // return test data.
=======
  let spaces = await db.spaces.toArray();
>>>>>>> c064a84c
  return spaces;
}

/**
 * Get all spaces that I am the owner of.
 */
export async function findMine(): Promise<Space[]> {
<<<<<<< HEAD
  //TODO: Return spaces from db with ownerId that is equal to users public key.

  // return test data.
=======
  let myPublicKey = await publicKey();
  let spaces = (await db.spaces.toArray()).filter(
    (space) => space.ownerId == myPublicKey,
  );
>>>>>>> c064a84c
  return spaces;
}

/**
 * Get one event by its ID
 */
export async function findById(id: Hash): Promise<Space | undefined> {
  let space = (await db.spaces.toArray()).filter(
    (space) => space.id == id,
  );

<<<<<<< HEAD
  // return test data.
  return spaces[0];
}

=======
  if (space.length == 0) {
    return;
  }

  return space[0];
}

>>>>>>> c064a84c
/**
 * Commands
 */

<<<<<<< HEAD
export async function create(data: Space) {
  //TODO: send to backend for processing, add to promise map and await.

  // for now we are just returning a hash.
  return "123";
=======
export async function create(
  calendar_id: Hash,
  fields: SpaceFields,
): Promise<Hash> {
  let space_created: SpaceCreated = {
    type: "space_created",
    data: {
      fields,
    },
  };
  let hash: Hash = await invoke("publish", {
    calendar_id,
    payload: space_created,
  });
  return hash;
}

export async function update(
  calendar_id: Hash,
  space_id: Hash,
  fields: SpaceFields,
): Promise<Hash> {
  let space_updated: SpaceUpdated = {
    type: "space_updated",
    data: {
      id: space_id,
      fields,
    },
  };
  let hash: Hash = await invoke("publish", {
    calendar_id,
    payload: space_updated,
  });
  return hash;
}

export async function deleteSpace(
  calendar_id: Hash,
  space_id: Hash,
): Promise<Hash> {
  let space_deleted: SpaceDeleted = {
    type: "space_deleted",
    data: {
      id: space_id,
    },
  };
  let hash: Hash = await invoke("publish", {
    calendar_id,
    payload: space_deleted,
  });
  return hash;
>>>>>>> c064a84c
}

//TODO: Move to class so we don't have to export as an alias
export { deleteSpace as delete };

/*
 * Processor
 */

<<<<<<< HEAD
  // for now we are just returning a hash.
  return "123";
=======
export async function process(message: ApplicationMessage) {
  const meta = message.meta;
  const { data, type } = message.data;

  switch (type) {
    case "space_created":
      return await onSpaceCreated(meta, data);
    case "space_updated":
      return await onSpaceUpdated(meta, data);
    case "space_deleted":
      return await onSpaceDeleted(meta, data);
  }
>>>>>>> c064a84c
}

async function onSpaceCreated(
  meta: StreamMessageMeta,
  data: SpaceCreated["data"],
) {
  let {
    type,
    name,
    location,
    capacity,
    accessibility,
    description,
    contact,
    link,
    images,
    availability,
    multiBookable,
  } = data.fields;

  await db.spaces.add({
    id: meta.operationId,
    ownerId: meta.publicKey,
    booked: [],
    type,
    name,
    location,
    capacity,
    accessibility,
    description,
    contact,
    link,
    images,
    availability,
    multiBookable,
  });
}

<<<<<<< HEAD
  // for now we are just returning a hash.
  return "123";
=======
async function onSpaceUpdated(
  meta: StreamMessageMeta,
  data: SpaceUpdated["data"],
) {
  await validateUpdateDelete(meta.publicKey, data.id);

  let {
    type,
    name,
    location,
    capacity,
    accessibility,
    description,
    contact,
    link,
    images,
    availability,
    multiBookable,
  } = data.fields;

  await db.spaces.update(data.id, {
    type,
    name,
    location,
    capacity,
    accessibility,
    description,
    contact,
    link,
    images,
    availability,
    multiBookable,
  });
>>>>>>> c064a84c
}

async function onSpaceDeleted(
  meta: StreamMessageMeta,
  data: SpaceDeleted["data"],
) {
  await validateUpdateDelete(meta.publicKey, data.id);
  await db.spaces.delete(data.id);
}

/**
 * Validation
 */

async function validateUpdateDelete(publicKey: PublicKey, spaceId: Hash) {
  let space = await db.spaces.get(spaceId);

  // The space must already exist.
  if (!space) {
    throw new Error("space does not exist");
  }

  // Only the space owner can perform updates and deletes.
  if (space.ownerId != publicKey) {
    throw new Error("non-owner update or delete");
  }
}<|MERGE_RESOLUTION|>--- conflicted
+++ resolved
@@ -1,10 +1,7 @@
-<<<<<<< HEAD
-import { spaces } from "$lib/api/data";
-=======
+
 import { db } from "$lib/db";
 import { invoke } from "@tauri-apps/api/core";
 import { publicKey } from "./identity";
->>>>>>> c064a84c
 
 /**
  * Queries
@@ -14,12 +11,7 @@
  * Get spaces that are associated with the currently active calendar
  */
 export async function findMany(): Promise<Space[]> {
-<<<<<<< HEAD
-  //TODO: Return spaces from db as liveQuery and add params
-  // return test data.
-=======
-  let spaces = await db.spaces.toArray();
->>>>>>> c064a84c
+
   return spaces;
 }
 
@@ -27,16 +19,7 @@
  * Get all spaces that I am the owner of.
  */
 export async function findMine(): Promise<Space[]> {
-<<<<<<< HEAD
-  //TODO: Return spaces from db with ownerId that is equal to users public key.
-
-  // return test data.
-=======
-  let myPublicKey = await publicKey();
-  let spaces = (await db.spaces.toArray()).filter(
-    (space) => space.ownerId == myPublicKey,
-  );
->>>>>>> c064a84c
+
   return spaces;
 }
 
@@ -48,31 +31,12 @@
     (space) => space.id == id,
   );
 
-<<<<<<< HEAD
-  // return test data.
-  return spaces[0];
-}
-
-=======
-  if (space.length == 0) {
-    return;
-  }
-
-  return space[0];
-}
-
->>>>>>> c064a84c
+
 /**
  * Commands
  */
 
-<<<<<<< HEAD
-export async function create(data: Space) {
-  //TODO: send to backend for processing, add to promise map and await.
-
-  // for now we are just returning a hash.
-  return "123";
-=======
+
 export async function create(
   calendar_id: Hash,
   fields: SpaceFields,
@@ -124,7 +88,6 @@
     payload: space_deleted,
   });
   return hash;
->>>>>>> c064a84c
 }
 
 //TODO: Move to class so we don't have to export as an alias
@@ -134,10 +97,7 @@
  * Processor
  */
 
-<<<<<<< HEAD
-  // for now we are just returning a hash.
-  return "123";
-=======
+
 export async function process(message: ApplicationMessage) {
   const meta = message.meta;
   const { data, type } = message.data;
@@ -150,7 +110,6 @@
     case "space_deleted":
       return await onSpaceDeleted(meta, data);
   }
->>>>>>> c064a84c
 }
 
 async function onSpaceCreated(
@@ -189,10 +148,7 @@
   });
 }
 
-<<<<<<< HEAD
-  // for now we are just returning a hash.
-  return "123";
-=======
+
 async function onSpaceUpdated(
   meta: StreamMessageMeta,
   data: SpaceUpdated["data"],
@@ -226,7 +182,6 @@
     availability,
     multiBookable,
   });
->>>>>>> c064a84c
 }
 
 async function onSpaceDeleted(
@@ -244,6 +199,7 @@
 async function validateUpdateDelete(publicKey: PublicKey, spaceId: Hash) {
   let space = await db.spaces.get(spaceId);
 
+
   // The space must already exist.
   if (!space) {
     throw new Error("space does not exist");
