--- conflicted
+++ resolved
@@ -1,17 +1,10 @@
 import { db } from "$lib/db";
 import { promiseResult } from "$lib/promiseMap";
-<<<<<<< HEAD
 import { invoke } from "@tauri-apps/api/core";
-import { publish, resources } from ".";
 import { TopicFactory } from "./topics";
-
-=======
-import { publish } from ".";
 import { toast } from "$lib/toast.svelte";
-import { identity, spaces, resources } from ".";
-import { publicKey } from "./identity";
+import { publish, identity, spaces, resources } from ".";
 import { liveQuery } from "dexie";
->>>>>>> 216dcec4
 /**
  * Queries
  */
@@ -34,16 +27,15 @@
 /**
  * Search the database for any pending booking requests matching the passed filter object.
  */
-export function findPending(
-  calendarId: Hash,
-  filter: BookingQueryFilter,
-) {
+export function findPending(calendarId: Hash, filter: BookingQueryFilter) {
   return liveQuery(async () => {
     let responsesFilter = {
       calendarId,
     };
 
-    const approvals = await db.bookingResponses.where(responsesFilter).toArray();
+    const approvals = await db.bookingResponses
+      .where(responsesFilter)
+      .toArray();
 
     return db.bookingRequests
       .where({
@@ -52,7 +44,7 @@
       })
       .filter((request) => isPending(request, approvals))
       .toArray();
-  })
+  });
 }
 
 function isPending(
@@ -182,9 +174,9 @@
 ) {
   let resource;
   if (data.type == "resource") {
-    resource = await resources.findById(data.resourceId)
+    resource = await resources.findById(data.resourceId);
   } else {
-    resource = await spaces.findById(data.resourceId)
+    resource = await spaces.findById(data.resourceId);
   }
 
   const resourceRequest: BookingRequest = {
@@ -192,35 +184,27 @@
     calendarId: meta.stream.id,
     requester: meta.author,
     resourceType: data.type,
-<<<<<<< HEAD
+    resourceOwner: resource!.ownerId,
     ...data,
-=======
-    resourceOwner: resource!.ownerId,
-    message: data.message,
-    timeSpan: data.timeSpan,
->>>>>>> 216dcec4
   };
 
   await db.bookingRequests.add(resourceRequest);
 
-<<<<<<< HEAD
   // Replay un-ack'd messages which we may have received out-of-order.
   const topic = new TopicFactory(meta.stream.id);
   await invoke("replay", { topic: topic.calendar() });
-=======
   const publicKey = await identity.publicKey();
 
   // Check if we own the resource, otherwise do nothing
   if (resource?.ownerId == publicKey) {
     if (meta.author == publicKey) {
       // Automatically accept resource if we are the owner and we make the request
-      await accept(meta.operationId)
+      await accept(meta.operationId);
     } else {
       // Show toast if we are the owner of the resource and we didn't make the request.
-      toast.bookingRequest(resourceRequest)
+      toast.bookingRequest(resourceRequest);
     }
   }
->>>>>>> 216dcec4
 }
 
 async function onBookingRequestAccepted(
