import { db } from "$lib/db";
import { promiseResult } from "$lib/promiseMap";
import { invoke } from "@tauri-apps/api/core";
import { TopicFactory } from "./topics";
import { toast } from "$lib/toast.svelte";
import { publish, identity, spaces, resources } from ".";
import { liveQuery } from "dexie";
/**
 * Queries
 */

/**
 * Search the database for any booking requests matching the passed filter object.
 */
export function findAll(
  calendarId: Hash,
  filter: BookingQueryFilter,
): Promise<BookingRequest[]> {
  return db.bookingRequests
    .where({
      calendarId,
      ...filter,
    })
    .toArray();
}

/**
 * Search the database for any pending booking requests matching the passed filter object.
 */
<<<<<<< HEAD
export function findPending(calendarId: Hash, filter: BookingQueryFilter) {
=======
// @TODO: It's tricky to test live queries, and maybe anyway it's nice to differentiate between
// methods which are "live" and those which are not. Could we post-fix their name with 'Live'? and
// have them as wrappers around a "non-live" variant?
export function findPending(
  calendarId: Hash,
  filter: BookingQueryFilter,
) {
>>>>>>> ad4c85ba
  return liveQuery(async () => {
    let responsesFilter = {
      calendarId,
    };

    const approvals = await db.bookingResponses
      .where(responsesFilter)
      .toArray();

    return db.bookingRequests
      .where({
        calendarId,
        ...filter,
      })
      .filter((request) => isPending(request, approvals))
      .toArray();
  });
}

function isPending(
  request: BookingRequest,
  approvals: BookingResponse[],
): boolean {
  return (
    approvals.find((response) => {
      return response.requestId == request.id;
    }) == undefined
  );
}

/**
 * Issue a booking request.
 */
export async function request(
  eventId: Hash,
  resourceId: Hash,
  type: ResourceType,
  message: string,
  timeSpan: TimeSpan,
) {
  let event = await db.events.get(eventId);
  const resourceRequested: BookingRequested = {
    type: "booking_requested",
    data: {
      resourceId,
      type,
      eventId,
      message,
      timeSpan,
    },
  };

  const [operationId, streamId]: [Hash, Hash] = await publish.toCalendar(
    event!.calendarId,
    resourceRequested,
  );

  await promiseResult(operationId);

  return operationId;
}

/**
 * Accept a booking request.
 */
export async function accept(requestId: Hash) {
  let bookingRequest = await db.bookingRequests.get(requestId);

  const amOwner = await resources.amOwner(bookingRequest!.resourceId);
  if (!amOwner) {
    throw new Error(
      "user does not have permission to accept booking request for this resource",
    );
  }

  const bookingRequested: BookingRequestAccepted = {
    type: "booking_request_accepted",
    data: {
      requestId,
    },
  };

  const [operationId, streamId]: [Hash, Hash] = await publish.toCalendar(
    bookingRequest!.calendarId,
    bookingRequested,
  );

  await promiseResult(operationId);

  return operationId;
}

/**
 * Reject a booking request.
 */
export async function reject(requestId: Hash) {
  let bookingRequest = await db.bookingRequests.get(requestId);

  const amOwner = await resources.amOwner(bookingRequest!.resourceId);
  if (!amOwner) {
    throw new Error(
      "user does not have permission to reject booking request for this resource",
    );
  }

  const bookingRequested: BookingRequestRejected = {
    type: "booking_request_rejected",
    data: {
      requestId,
    },
  };

  const [operationId, streamId]: [Hash, Hash] = await publish.toCalendar(
    bookingRequest!.calendarId,
    bookingRequested,
  );

  await promiseResult(operationId);

  return operationId;
}

/*
 * Processor
 */

export async function process(message: ApplicationMessage) {
  const meta = message.meta;
  const { data, type } = message.data;

  switch (type) {
    case "booking_requested":
      return await onBookingRequested(meta, data);
    case "booking_request_accepted":
      return await onBookingRequestAccepted(meta, data);
    case "booking_request_rejected":
      return await onBookingRequestRejected(meta, data);
  }
}

async function onBookingRequested(
  meta: StreamMessageMeta,
  data: BookingRequested["data"],
) {
  let resource;
  if (data.type == "resource") {
    resource = await resources.findById(data.resourceId);
  } else {
    resource = await spaces.findById(data.resourceId);
  }

  const resourceRequest: BookingRequest = {
    id: meta.operationId,
    calendarId: meta.stream.id,
    requester: meta.author,
    resourceType: data.type,
    resourceOwner: resource!.ownerId,
    ...data,
  };

  await db.bookingRequests.add(resourceRequest);

  // Replay un-ack'd messages which we may have received out-of-order.
  const topic = new TopicFactory(meta.stream.id);
  await invoke("replay", { topic: topic.calendar() });
  const publicKey = await identity.publicKey();

  // Check if we own the resource, otherwise do nothing
  if (resource?.ownerId == publicKey) {
    if (meta.author == publicKey) {
      // Automatically accept resource if we are the owner and we make the request
      await accept(meta.operationId);
    } else {
      // Show toast if we are the owner of the resource and we didn't make the request.
      toast.bookingRequest(resourceRequest);
    }
  }
}

async function onBookingRequestAccepted(
  meta: StreamMessageMeta,
  data: BookingRequestAccepted["data"],
) {
  const resourceRequest = await db.bookingRequests.get(data.requestId);

  if (!resourceRequest) {
    throw new Error("resource request does not exist");
  }

  const isOwner = await resources.isOwner(
    resourceRequest.resourceId,
    meta.author,
  );

  if (!isOwner) {
    throw new Error(
      "author does not have permission to accept a booking request for this resource",
    );
  }

  const resourceResponse: BookingResponse = {
    id: meta.operationId,
    calendarId: meta.stream.id,
    eventId: resourceRequest.eventId,
    responder: meta.author,
    requestId: data.requestId,
    answer: "accept",
  };
  await db.bookingResponses.add(resourceResponse);
}

async function onBookingRequestRejected(
  meta: StreamMessageMeta,
  data: BookingRequestRejected["data"],
) {
  const resourceRequest = await db.bookingRequests.get(data.requestId);

  if (!resourceRequest) {
    throw new Error("resource request does not exist");
  }

  const isOwner = await resources.isOwner(
    resourceRequest.resourceId,
    meta.author,
  );

  if (!isOwner) {
    throw new Error(
      "author does not have permission to accept a booking request for this resource",
    );
  }

  const resourceResponse: BookingResponse = {
    id: meta.operationId,
    calendarId: meta.stream.id,
    eventId: resourceRequest.eventId,
    responder: meta.author,
    requestId: data.requestId,
    answer: "reject",
  };
  await db.bookingResponses.add(resourceResponse);
}<|MERGE_RESOLUTION|>--- conflicted
+++ resolved
@@ -27,17 +27,10 @@
 /**
  * Search the database for any pending booking requests matching the passed filter object.
  */
-<<<<<<< HEAD
-export function findPending(calendarId: Hash, filter: BookingQueryFilter) {
-=======
 // @TODO: It's tricky to test live queries, and maybe anyway it's nice to differentiate between
 // methods which are "live" and those which are not. Could we post-fix their name with 'Live'? and
 // have them as wrappers around a "non-live" variant?
-export function findPending(
-  calendarId: Hash,
-  filter: BookingQueryFilter,
-) {
->>>>>>> ad4c85ba
+export function findPending(calendarId: Hash, filter: BookingQueryFilter) {
   return liveQuery(async () => {
     let responsesFilter = {
       calendarId,
