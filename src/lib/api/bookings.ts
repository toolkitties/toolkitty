import { db } from "$lib/db";
import { promiseResult } from "$lib/promiseMap";
import { invoke } from "@tauri-apps/api/core";
import { TopicFactory } from "./topics";
import { toast } from "$lib/toast.svelte";
import { publish, identity, spaces, resources } from ".";
import { liveQuery } from "dexie";
/**
 * Queries
 */

export function findRequest(
  requestId: Hash,
): Promise<BookingRequest | undefined> {
  return db.bookingRequests.get(requestId);
}

/**
 * Search the database for any booking requests matching the passed filter object.
 */
export function findAll(
  calendarId: Hash,
  filter: BookingQueryFilter,
): Promise<BookingRequest[]> {
  return db.bookingRequests
    .where({
      calendarId,
      ...filter,
    })
    .toArray();
}

/**
 * Search the database for any pending booking requests matching the passed filter object.
 */
// @TODO: It's tricky to test live queries, and maybe anyway it's nice to differentiate between
// methods which are "live" and those which are not. Could we post-fix their name with 'Live'? and
// have them as wrappers around a "non-live" variant?
<<<<<<< HEAD
export function findPending(calendarId: Hash, filter: BookingQueryFilter) {
  return liveQuery(async () => {
    let responsesFilter = {
      calendarId,
    };

    const approvals = await db.bookingResponses
      .where(responsesFilter)
      .toArray();

    return db.bookingRequests
      .where({
        calendarId,
        ...filter,
      })
      .filter((request) => isPending(request, approvals))
      .toArray();
  });
=======
export async function findPending(calendarId: Hash, filter: BookingQueryFilter) {
  let responsesFilter = {
    calendarId,
  };

  const approvals = await db.bookingResponses.where(responsesFilter).toArray();

  return db.bookingRequests
    .where({
      calendarId,
      ...filter,
    })
    .filter((request) => isPending(request, approvals))
    .toArray();
>>>>>>> 33ccd00b
}

function isPending(
  request: BookingRequest,
  approvals: BookingResponse[],
): boolean {
  return (
    approvals.find((response) => {
      return response.requestId == request.id;
    }) == undefined
  );
}

/**
 * Issue a booking request.
 */
export async function request(
  eventId: Hash,
  resourceId: Hash,
  type: ResourceType,
  message: string,
  timeSpan: TimeSpan,
) {
  let event = await db.events.get(eventId);
  const resourceRequested: BookingRequested = {
    type: "booking_requested",
    data: {
      resourceId,
      type,
      eventId,
      message,
      timeSpan,
    },
  };

  const [operationId, streamId]: [Hash, Hash] = await publish.toCalendar(
    event!.calendarId,
    resourceRequested,
  );

  await promiseResult(operationId);

  return operationId;
}

/**
 * Accept a booking request.
 */
export async function accept(requestId: Hash) {
  let bookingRequest = await db.bookingRequests.get(requestId);

  const amOwner = await resources.amOwner(bookingRequest!.resourceId);
  if (!amOwner) {
    throw new Error(
      "user does not have permission to accept booking request for this resource",
    );
  }

  const bookingRequested: BookingRequestAccepted = {
    type: "booking_request_accepted",
    data: {
      requestId,
    },
  };

  const [operationId, streamId]: [Hash, Hash] = await publish.toCalendar(
    bookingRequest!.calendarId,
    bookingRequested,
  );

  await promiseResult(operationId);

  return operationId;
}

/**
 * Reject a booking request.
 */
export async function reject(requestId: Hash) {
  let bookingRequest = await db.bookingRequests.get(requestId);

  const amOwner = await resources.amOwner(bookingRequest!.resourceId);
  if (!amOwner) {
    throw new Error(
      "user does not have permission to reject booking request for this resource",
    );
  }

  const bookingRequested: BookingRequestRejected = {
    type: "booking_request_rejected",
    data: {
      requestId,
    },
  };

  const [operationId, streamId]: [Hash, Hash] = await publish.toCalendar(
    bookingRequest!.calendarId,
    bookingRequested,
  );

  await promiseResult(operationId);

  return operationId;
}

/*
 * Processor
 */

export async function process(message: ApplicationMessage) {
  const meta = message.meta;
  const { data, type } = message.data;

  switch (type) {
    case "booking_requested":
      return await onBookingRequested(meta, data);
    case "booking_request_accepted":
      return await onBookingRequestAccepted(meta, data);
    case "booking_request_rejected":
      return await onBookingRequestRejected(meta, data);
  }
}

async function onBookingRequested(
  meta: StreamMessageMeta,
  data: BookingRequested["data"],
) {
  let resource;
  if (data.type == "resource") {
    resource = await resources.findById(data.resourceId);
  } else {
    resource = await spaces.findById(data.resourceId);
  }

  const resourceRequest: BookingRequest = {
    id: meta.operationId,
    calendarId: meta.stream.id,
    requester: meta.author,
    resourceType: data.type,
    resourceOwner: resource!.ownerId,
    ...data,
  };

  await db.bookingRequests.add(resourceRequest);

  // @TODO: move this into new "crdt" API.
  // Replay un-ack'd messages which we may have received out-of-order.
  const topic = new TopicFactory(meta.stream.id);
  await invoke("replay", { topic: topic.calendar() });
  const publicKey = await identity.publicKey();

  // Check if we own the resource, otherwise do nothing
  if (resource?.ownerId == publicKey) {
    if (meta.author == publicKey) {
      // Automatically accept resource if we are the owner and we make the request
      await accept(meta.operationId);
    } else {
      // Show toast if we are the owner of the resource and we didn't make the request.
      toast.bookingRequest(resourceRequest);
    }
  }
}

async function onBookingRequestAccepted(
  meta: StreamMessageMeta,
  data: BookingRequestAccepted["data"],
) {
  const resourceRequest = await db.bookingRequests.get(data.requestId);
  const resourceResponse: BookingResponse = {
    id: meta.operationId,
    calendarId: meta.stream.id,
    eventId: resourceRequest!.eventId,
    responder: meta.author,
    requestId: data.requestId,
    answer: "accept",
  };
  await db.bookingResponses.add(resourceResponse);
}

async function onBookingRequestRejected(
  meta: StreamMessageMeta,
  data: BookingRequestRejected["data"],
) {
  const resourceRequest = await db.bookingRequests.get(data.requestId);
  const resourceResponse: BookingResponse = {
    id: meta.operationId,
    calendarId: meta.stream.id,
    eventId: resourceRequest!.eventId,
    responder: meta.author,
    requestId: data.requestId,
    answer: "reject",
  };
  await db.bookingResponses.add(resourceResponse);
}<|MERGE_RESOLUTION|>--- conflicted
+++ resolved
@@ -36,26 +36,6 @@
 // @TODO: It's tricky to test live queries, and maybe anyway it's nice to differentiate between
 // methods which are "live" and those which are not. Could we post-fix their name with 'Live'? and
 // have them as wrappers around a "non-live" variant?
-<<<<<<< HEAD
-export function findPending(calendarId: Hash, filter: BookingQueryFilter) {
-  return liveQuery(async () => {
-    let responsesFilter = {
-      calendarId,
-    };
-
-    const approvals = await db.bookingResponses
-      .where(responsesFilter)
-      .toArray();
-
-    return db.bookingRequests
-      .where({
-        calendarId,
-        ...filter,
-      })
-      .filter((request) => isPending(request, approvals))
-      .toArray();
-  });
-=======
 export async function findPending(calendarId: Hash, filter: BookingQueryFilter) {
   let responsesFilter = {
     calendarId,
@@ -70,7 +50,6 @@
     })
     .filter((request) => isPending(request, approvals))
     .toArray();
->>>>>>> 33ccd00b
 }
 
 function isPending(
