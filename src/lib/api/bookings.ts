import { db } from "$lib/db";
import { promiseResult } from "$lib/promiseMap";
import { toast } from "$lib/toast.svelte";
import { publish, identity, spaces, resources, bookings } from ".";
import { TimeSpanClass } from "$lib/timeSpan";
/**
 * Queries
 */

export function findById(
  requestId: Hash,
): Promise<BookingRequestEnriched | undefined> {
  return db.transaction(
    "r",
    db.bookingRequests,
    db.resources,
    db.spaces,
    db.events,
    async () => {
      const bookingRequest: BookingRequestEnriched | undefined =
        await db.bookingRequests.get(requestId);
      if (!bookingRequest) {
        return;
      }

      // Add resource or space to booking.
      if (bookingRequest.resourceType == "space") {
        bookingRequest.space = await db.spaces.get(bookingRequest.resourceId);
      } else {
        bookingRequest.resource = await db.resources.get(
          bookingRequest.resourceId,
        );
      }

      // Add event to booking.
      bookingRequest.event = await db.events.get(bookingRequest.eventId);

      return bookingRequest;
    },
  );
}

/**
 * Search the database for any booking requests matching the passed filter object.
 */
export function findAll(
  bookingQueryFilter: BookingQueryFilter = {},
): Promise<BookingRequestEnriched[]> {
  const { from, to, ...filter } = bookingQueryFilter;
  return db.transaction(
    "r",
    db.bookingRequests,
    db.resources,
    db.spaces,
    db.events,
    async () => {
      const query = db.bookingRequests.where(filter);

      if (from) {
        query.filter((request) => {
<<<<<<< HEAD
          return new Date(request.timeSpan.start) >= from;
=======
          const timeSpan = new TimeSpanClass(request.timeSpan);
          return timeSpan.startDate() >= from;
>>>>>>> d8814ca4
        });
      }

      if (to) {
        query.filter((request) => {
<<<<<<< HEAD
          return new Date(request.timeSpan.start) <= to;
=======
          const timeSpan = new TimeSpanClass(request.timeSpan);
          return timeSpan.startDate() <= to;
>>>>>>> d8814ca4
        });
      }

      const bookingRequests: BookingRequestEnriched[] = await query.toArray();

      for (const bookingRequest of bookingRequests) {
        // Add resource or space to booking.
        if (bookingRequest.resourceType == "space") {
          bookingRequest.space = await db.spaces.get(bookingRequest.resourceId);
        } else {
          bookingRequest.resource = await db.resources.get(
            bookingRequest.resourceId,
          );
        }

        // Add event to booking.
        bookingRequest.event = await db.events.get(bookingRequest.eventId);
      }

      return bookingRequests;
    },
  );
}

/**
 * Search the database for any pending booking requests matching the passed filter object.
 */
export function findPending(
  calendarId: Hash,
): Promise<BookingRequestEnriched[]> {
  return bookings.findAll({ calendarId, status: "pending" });
}

/**
 * Issue a booking request.
 */
export async function request(
  eventId: Hash,
  resourceId: Hash,
  type: ResourceType,
  message: string,
  timeSpan: TimeSpan,
) {
  const event = await db.events.get(eventId);
  const resourceRequested: BookingRequested = {
    type: "booking_requested",
    data: {
      resourceId,
      type,
      eventId,
      message,
      timeSpan,
    },
  };

  const [operationId]: [Hash, Hash] = await publish.toCalendar(
    event!.calendarId,
    resourceRequested,
  );

  await promiseResult(operationId);

  return operationId;
}

/**
 * Accept a booking request.
 */
export async function accept(requestId: Hash) {
  const bookingRequest = await db.bookingRequests.get(requestId);
  const amOwner = await spaces.amOwner(bookingRequest!.resourceId);
  if (bookingRequest!.resourceType == "space") {
    if (!amOwner) {
      throw new Error(
        "user does not have permission to accept booking request for this space",
      );
    }
  } else if (bookingRequest!.resourceType == "resource") {
    const amOwner = await resources.amOwner(bookingRequest!.resourceId);
    if (!amOwner) {
      throw new Error(
        "user does not have permission to accept booking request for this resource",
      );
    }
  }

  const bookingRequested: BookingRequestAccepted = {
    type: "booking_request_accepted",
    data: {
      requestId,
    },
  };

  const [operationId]: [Hash, Hash] = await publish.toCalendar(
    bookingRequest!.calendarId,
    bookingRequested,
  );

  await promiseResult(operationId);

  return operationId;
}

/**
 * Reject a booking request.
 */
export async function reject(requestId: Hash) {
  const bookingRequest = await db.bookingRequests.get(requestId);

  const amOwner = await resources.amOwner(bookingRequest!.resourceId);
  if (!amOwner) {
    throw new Error(
      "user does not have permission to reject booking request for this resource",
    );
  }

  const bookingRequested: BookingRequestRejected = {
    type: "booking_request_rejected",
    data: {
      requestId,
    },
  };

  const [operationId]: [Hash, Hash] = await publish.toCalendar(
    bookingRequest!.calendarId,
    bookingRequested,
  );

  await promiseResult(operationId);

  return operationId;
}

/*
 * Processor
 */

export async function process(message: ApplicationMessage) {
  const meta = message.meta;
  const { data, type } = message.data;

  switch (type) {
    case "booking_requested":
      return await onBookingRequested(meta, data);
    case "booking_request_accepted":
      return await onBookingRequestAccepted(meta, data);
    case "booking_request_rejected":
      return await onBookingRequestRejected(meta, data);
  }
}

async function onBookingRequested(
  meta: StreamMessageMeta,
  data: BookingRequested["data"],
): Promise<void> {
  const request = await db.bookingRequests.get(meta.operationId);
  if (request) {
    return;
  }

  await db.transaction(
    "rw",
    db.bookingRequests,
    db.bookingResponses,
    db.resources,
    db.spaces,
    async () => {
      let resource;
      if (data.type == "resource") {
        resource = await db.resources.get(data.resourceId);
      } else {
        resource = await db.spaces.get(data.resourceId);
      }

      const resourceAvailability = resource!.availability;

      const resourceRequest: BookingRequest = {
        id: meta.operationId,
        calendarId: meta.stream.id,
        requester: meta.author,
        resourceType: data.type,
        resourceOwner: resource!.ownerId,
        isValid: "false",
        status: "pending",
        ...data,
      };

      if (resourceAvailability == "always") {
        resourceRequest.isValid = "true";
      } else {
        for (const span of resourceAvailability) {
          const availabilityTimeSpan = new TimeSpanClass(span);
          const requestTimeSpan = new TimeSpanClass(resourceRequest.timeSpan);
          const isSub = availabilityTimeSpan.contains(requestTimeSpan);
          if (isSub) {
            resourceRequest.isValid = "true";
          }
        }
      }

      const acceptResponses = await db.bookingResponses
        .where({ requestId: meta.operationId, answer: "accept" })
        .toArray();
      const rejectResponses = await db.bookingResponses
        .where({ requestId: meta.operationId, answer: "reject" })
        .toArray();

      if (acceptResponses.length > 0 && rejectResponses.length == 0) {
        resourceRequest.status = "accepted";
      }

      await db.bookingRequests.add(resourceRequest);
    },
  );

  const publicKey = await identity.publicKey();
  let resource;
  if (data.type == "resource") {
    resource = await db.resources.get(data.resourceId);
  } else {
    resource = await db.spaces.get(data.resourceId);
  }

  // Check if we own the resource, otherwise do nothing
  if (resource?.ownerId == publicKey) {
    if (meta.author == publicKey) {
      // Automatically accept resource if we are the owner and we make the request
      await accept(meta.operationId);
    } else {
      // Show toast if we are the owner of the resource and we didn't make the request.
      const resourceRequest = await bookings.findById(meta.operationId);
      toast.bookingRequest(resourceRequest!);
    }
  }
}

async function onBookingRequestAccepted(
  meta: StreamMessageMeta,
  data: BookingRequestAccepted["data"],
): Promise<void> {
  const response = await db.bookingResponses.get(meta.operationId);
  if (response) {
    return;
  }

  return db.transaction(
    "rw",
    db.bookingRequests,
    db.bookingResponses,
    async () => {
      const resourceRequest = await db.bookingRequests.get(data.requestId);
      const resourceResponse: BookingResponse = {
        id: meta.operationId,
        calendarId: meta.stream.id,
        eventId: resourceRequest!.eventId,
        responder: meta.author,
        requestId: data.requestId,
        answer: "accept",
      };

      // Only update the resource request to `accepted` if the previous value was `pending`.
      // Already rejected requests cannot be later accepted.
      if (resourceRequest!.status == "pending") {
        await db.bookingRequests.update(data.requestId, { status: "accepted" });
      }
      await db.bookingResponses.add(resourceResponse);
    },
  );
}

async function onBookingRequestRejected(
  meta: StreamMessageMeta,
  data: BookingRequestRejected["data"],
): Promise<void> {
  const response = await db.bookingResponses.get(meta.operationId);
  if (response) {
    return;
  }

  return db.transaction(
    "rw",
    db.bookingRequests,
    db.bookingResponses,
    async () => {
      const resourceRequest = await db.bookingRequests.get(data.requestId);
      const resourceResponse: BookingResponse = {
        id: meta.operationId,
        calendarId: meta.stream.id,
        eventId: resourceRequest!.eventId,
        responder: meta.author,
        requestId: data.requestId,
        answer: "reject",
      };

      await db.bookingRequests.update(data.requestId, { status: "rejected" });
      await db.bookingResponses.add(resourceResponse);
    },
  );
}<|MERGE_RESOLUTION|>--- conflicted
+++ resolved
@@ -58,23 +58,15 @@
 
       if (from) {
         query.filter((request) => {
-<<<<<<< HEAD
-          return new Date(request.timeSpan.start) >= from;
-=======
           const timeSpan = new TimeSpanClass(request.timeSpan);
           return timeSpan.startDate() >= from;
->>>>>>> d8814ca4
         });
       }
 
       if (to) {
         query.filter((request) => {
-<<<<<<< HEAD
-          return new Date(request.timeSpan.start) <= to;
-=======
           const timeSpan = new TimeSpanClass(request.timeSpan);
           return timeSpan.startDate() <= to;
->>>>>>> d8814ca4
         });
       }
 
