import { invoke, Channel } from "@tauri-apps/api/core";
import { calendars, inviteCodes } from "$lib/api";
import { rejectPromise, resolvePromise } from "$lib/promiseMap";

export async function init() {
  // Create the stream channel to be passed to backend and add an `onMessage`
  // callback method to handle any events which are later sent from the
  // backend.
<<<<<<< Updated upstream
  const streamChannel = new Channel<ChannelMessage>();
  streamChannel.onmessage = async (message) => {
<<<<<<< HEAD
    console.log("Received message on channel", message);
=======
    console.log(message);
=======
  const channel = new Channel<ChannelMessage>();
  channel.onmessage = async (message) => {
    console.log("Received message on channel", message);
>>>>>>> Stashed changes
>>>>>>> dd633cdc

    if (message.event == "application") {
      try {
        await calendars.process(message);

        // Mark this operation as "processed", this can be used as a signal
        // for the frontend to change the UI now, for example change the state
        // of a spinner or redirect to another screen, etc.
        resolvePromise(message.meta.operationId);

        // Acknowledge that we have received and processed this operation.
        await invoke("ack", { operationId: message.meta.operationId });
      } catch (err) {
        console.error(`Failed processing application event: ${err}`, message);
        rejectPromise(message.meta.operationId, err);
      }
    } else if (
      message.event == "invite_codes_ready" ||
      message.event == "invite_codes"
    ) {
      try {
        await inviteCodes.process(message);
      } catch (err) {
        console.error(`Failed processing invite codes message: ${err}`, message);
      }
    }
  };

  // The start command must be called on app startup otherwise running the
  // node on the backend is blocked. This is because we need the stream
  // channel to be provided and passed into the node stream receiver task.
  await invoke("init", { channel });
}<|MERGE_RESOLUTION|>--- conflicted
+++ resolved
@@ -6,19 +6,9 @@
   // Create the stream channel to be passed to backend and add an `onMessage`
   // callback method to handle any events which are later sent from the
   // backend.
-<<<<<<< Updated upstream
-  const streamChannel = new Channel<ChannelMessage>();
-  streamChannel.onmessage = async (message) => {
-<<<<<<< HEAD
-    console.log("Received message on channel", message);
-=======
-    console.log(message);
-=======
   const channel = new Channel<ChannelMessage>();
   channel.onmessage = async (message) => {
     console.log("Received message on channel", message);
->>>>>>> Stashed changes
->>>>>>> dd633cdc
 
     if (message.event == "application") {
       try {
