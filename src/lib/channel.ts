--- conflicted
+++ resolved
@@ -12,60 +12,4 @@
   // on the backend is blocked. This is because we need the stream channel to
   // be provided and passed into the node stream receiver task.
   await invoke("init", { channel });
-<<<<<<< HEAD
-}
-
-async function onChannelMessage(message: ChannelMessage) {
-  console.debug("received message on channel", message);
-
-  // @TODO: We need to validate here if the received messages are correctly
-  // formatted and contain all the required fields.
-  // Related issue: https://github.com/toolkitties/toolkitty/issues/77
-
-  if (message.event == "application") {
-    await onApplicationMessage(message);
-  } else if (
-    message.event == "invite_codes_ready" ||
-    message.event == "invite_codes"
-  ) {
-    await onInviteCodesMessage(message);
-  } else if (message.event === "calendar_selected") {
-    // @TODO: set selected calendar.
-    console.log("calendar selected: ", message.calendarId);
-  } else if (message.event === "subscribed_to_calendar") {
-    // @TODO: handle subscribed_to_calendar event.
-    console.log("subscribed to calendar: ", message.calendarId);
-  } else if (message.event === "calendar_gossip_joined") {
-    // @TODO: handle calendar_gossip_joined event.
-    console.log("joined calendar gossip: ", message.calendarId);
-  }
-}
-
-async function onApplicationMessage(message: ApplicationMessage) {
-  try {
-    await calendars.process(message);
-
-    // Mark this operation as "processed", this can be used as a signal for the
-    // frontend to change the UI now, for example change the state of a spinner
-    // or redirect to another screen, etc.
-    resolvePromise(message.meta.operationId);
-
-    // Acknowledge that we have received and processed this operation.
-    await invoke("ack", { operationId: message.meta.operationId });
-  } catch (err) {
-    console.error(`failed processing application event: ${err}`, message);
-    rejectPromise(message.meta.operationId, err);
-  }
-}
-
-async function onInviteCodesMessage(
-  message: InviteCodesReadyMessage | InviteCodesMessage,
-) {
-  try {
-    await inviteCodes.process(message);
-  } catch (err) {
-    console.error(`failed processing invite codes message: ${err}`, message);
-  }
-=======
->>>>>>> e7c214ef
 }