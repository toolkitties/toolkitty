import type { TimeSpanClass } from "$lib/timeSpan";

export function isSubTimeSpan(
  startDate: Date,
  endDate: Date | undefined,
  timeSpan: TimeSpanClass,
): boolean {
  if (!endDate) {
    return startDate <= timeSpan.startDate();
  }

  if (!timeSpan.endDate()) {
    return false;
  }

<<<<<<< HEAD
  return timeSpan.end <= endDate && timeSpan.start >= startDate;
}

export function debounce(
  func: (topic: Topic) => Promise<void>,
  wait: number,
): (topic: Topic) => void {
  let timeout: ReturnType<typeof setTimeout> | undefined;

  return function (topic: Topic) {
    if (timeout !== undefined) {
      clearTimeout(timeout);
    }

    timeout = setTimeout(async () => {
      await func(topic);
    }, wait);
  };
=======
  return timeSpan.endDate()! <= endDate && timeSpan.startDate() >= startDate;
>>>>>>> b737adc2
}<|MERGE_RESOLUTION|>--- conflicted
+++ resolved
@@ -13,8 +13,7 @@
     return false;
   }
 
-<<<<<<< HEAD
-  return timeSpan.end <= endDate && timeSpan.start >= startDate;
+  return timeSpan.endDate()! <= endDate && timeSpan.startDate() >= startDate;
 }
 
 export function debounce(
@@ -32,7 +31,4 @@
       await func(topic);
     }, wait);
   };
-=======
-  return timeSpan.endDate()! <= endDate && timeSpan.startDate() >= startDate;
->>>>>>> b737adc2
 }